--- conflicted
+++ resolved
@@ -1,7 +1,6 @@
 name: salts
 
 dependencies:
-<<<<<<< HEAD
   - python>=3.8,<=3.9.7
   - antlr4-python3-runtime=4.8
   - numpy
@@ -14,7 +13,6 @@
   - seaborn
   - setuptools<=59.5.0
   - tokenizers
-=======
   - python=3.8
   - numpy=1.21.4
   - matplotlib=3.5.0
@@ -23,7 +21,5 @@
   - tensorboard=2.7.0
   - pandas=1.3.4
   - setuptools<=59.5.0
-  - pip
->>>>>>> 865a09f6
   - pip:
     - -r requirements.txt