--- conflicted
+++ resolved
@@ -283,7 +283,6 @@
 	
 	@property
 	def verb_dev_data(self) -> Dict[str, List[str]]:
-<<<<<<< HEAD
 		if not self.cfg.dev:
 			return {}
 		
@@ -294,23 +293,6 @@
 				verb_dev_data.update({dataset: self.dev_data[dataset]})
 			else:
 				to_replace = self.cfg.dev[dataset].args
-=======
-		if not 'args' in self.cfg.dev.keys():
-			log.warning("You're trying to get new verb data for the wrong kind of experiment!")
-			return self.dev_data
-		
-		to_replace = self.cfg.dev.args
-		
-		args, values = zip(*to_replace.items())
-		replacement_combinations = itertools.product(*list(to_replace.values()))
-		to_replace_dicts = [dict(zip(args, t)) for t in replacement_combinations]
-		
-		data = []
-		for d in to_replace_dicts:
-			for sentence in self.dev_data:
-				if self.cfg.hyperparameters.strip_punct:
-					s = strip_punct(s)
->>>>>>> 5d4f1a19
 				
 				args, values = zip(*to_replace.items())
 				replacement_combinations = itertools.product(*list(to_replace.values()))
