--- conflicted
+++ resolved
@@ -836,8 +836,6 @@
 					param.requires_grad = True
 					assert param.requires_grad, f'{name} is frozen!'
 		
-<<<<<<< HEAD
-=======
 		def set_mixout_layers() -> None:
 			self.save_full_model = True
 			log.warning(f'You are using mixout unfreezing, which requires saving the full model state instead of just the weights of the new tokens.')
@@ -870,7 +868,6 @@
 			
 			log.info(f'Linear layers have been replaced with MixLinear, mixout_prob={mixout_prob}. Dropout layers have been disabled.')
 		
->>>>>>> 562ef362
 		def save_weights(weights: Dict) -> None:
 			'''Saves dictionary of weights to disk'''
 			with gzip.open('weights.pkl.gz', 'wb') as f:
