# tuner.py
# 
# Tunes a model on training data and provides functions for evaluation
import os
import re
import gzip
import hydra
import torch
from torch.distributions import Categorical
from torch.utils.tensorboard import SummaryWriter
import logging
import itertools

import numpy as np
import pandas as pd
import pickle as pkl
import seaborn as sns
import torch.nn as nn
import torch.nn.functional as F

from math import floor
from copy import deepcopy
from tqdm import trange, tqdm
from tqdm.contrib.logging import logging_redirect_tqdm
from typing import *
from omegaconf import DictConfig, OmegaConf, open_dict, ListConfig
from transformers import logging as lg
from transformers import AutoModelForMaskedLM
from sklearn.manifold import TSNE

from . import tuner_plots
from . import tuner_utils
from .tuner_utils import none

lg.set_verbosity_error()

log = logging.getLogger(__name__)

class Tuner:
	
	
	# START Computed Properties
	
	@property
	def mixed_tuning_data(self) -> Dict:
		'''Returns a dict with roberta-style masked sentences, inputs, and masked token indices.'''
		return self.__get_formatted_datasets()[self.tuning]
	
	@property
	def word_embeddings(self) -> nn.parameter.Parameter:
		'''Returns the model's word embedding weights'''
		return getattr(self.model, self.model_name).embeddings.word_embeddings.weight
	
	@property
	def added_token_weights(self) -> Dict[str,torch.Tensor]:
		'''Returns the weights of the added token(s)'''
		added_token_weights = {}
		for token in self.tokens_to_mask:
			token_id = self.tokenizer.convert_tokens_to_ids(token)
			assert tuner_utils.verify_tokens_exist(self.tokenizer, token_id), f'Added token {token} was not added correctly!'
			added_token_weights[token] = self.word_embeddings[token_id,:].clone()
		
		return added_token_weights
	
	# END Computed Properties
	
	
	# START Private Functions
	
	# during tuning
	def __create_inputs(
		self,
		sentences: List[str] = None,
		to_mask: Union[List[int],List[str]] = None,
		masking_style: str = 'always'
	) -> Tuple['BatchEncoding', torch.Tensor, List[Dict]]:
		'''
		Creates masked model inputs from a batch encoding or a list of sentences, with tokens in to_mask masked
				
			params:
				sentences (list) 				: a list of sentences to get inputs for
				to_mask (list)					: list of token_ids or token strings to mask in the inputs
				masking_style (str)				: if 'always', always replace to_mask token_ids with mask tokens
												  if 'none', do nothing
												  if None, return bert/roberta-style masked data
			
			returns:
				masked_inputs (BatchEncoding)	: the inputs with the tokens in to_mask replaced with mask, 
												  original, or random tokens, dependent on masking_style
				labels (tensor)					: a tensor with the target labels
				masked_token_indices (list)		: a list of dictionaries mapping the (display-formatted) tokens in to_mask to their 
												  original position(s) in each sentence (since they are no longer in the masked sentences)
		'''
		if to_mask is None:
			to_mask = self.tokens_to_mask
		
		to_mask = [self.tokenizer.convert_tokens_to_ids(token) if isinstance(token,str) else token for token in tuner_utils.listify(to_mask)]
		assert not any(token_id == self.unk_token_id for token_id in to_mask), 'At least one token to mask is not in the model vocabulary!'
		
		inputs = self.__format_data_for_tokenizer(sentences)
		if not tuner_utils.verify_tokenization_of_sentences(self.tokenizer, inputs, self.tokens_to_mask, **self.cfg.model.tokenizer_kwargs):
			log.error('Added tokens affected the tokenization of sentences!')
			return
		
		inputs 					= self.tokenizer(inputs, return_tensors='pt', padding=True).to(self.device)
		labels 					= inputs['input_ids'].clone().detach()
		
		to_mask_indices 		= [np.where([token_id in to_mask for token_id in sentence])[-1].tolist() for sentence in inputs['input_ids']]
		to_mask_ids				= [[int(token_id) for token_id in sentence if token_id in to_mask] for sentence in inputs['input_ids']]
		
		masked_token_indices 	= []
		for token_ids, token_locations in zip(to_mask_ids, to_mask_indices):
			masked_token_indices_for_sentence = {}
			for token_id, token_location in zip(token_ids, token_locations):
				token = self.tokenizer.convert_ids_to_tokens(token_id)
				
				num = 1
				while token in masked_token_indices_for_sentence:
					token = f'{token}{num}'
				masked_token_indices_for_sentence.update({token: token_location})
			
			masked_token_indices.append(masked_token_indices_for_sentence)
		
		masked_inputs 	= inputs.copy()
		vocab 			= tuple(self.tokenizer.get_vocab().values())
		if masking_style != 'none':
			for i, (tokenized_sentence, indices) in enumerate(zip(inputs['input_ids'], to_mask_indices)):
				for index in indices:
					# even when using bert/roberta style tuning, we sometimes need access to the data with everything masked
					# do not use bert/roberta-style masking if we are always masking
					# note that we DO want to allow collecting unmasked inputs even when using always masked tuning, since we need them for the labels
					# setting this to 0 means we always mask if masking_style is none
					r = np.random.random() if self.masked_tuning_style in ['bert', 'roberta'] else 0
						
					# Roberta tuning regimen: 
					# masked tokens are masked 80% of the time,
					# original 10% of the time, 
					# and random word 10% of the time
					if (r < 0.8 or masking_style == 'always'):
						replacement = self.mask_token_id
					elif 0.8 <= r < 0.9:
						replacement = inputs['input_ids'][i][index]
					elif 0.9 <= r:
						replacement = np.random.choice(vocab)
					
					masked_inputs['input_ids'][i][index] = replacement
		
		return masked_inputs, labels, masked_token_indices
	
	def __get_formatted_datasets(
		self, 
		mask_args: bool = False, 
		masking_style: str = None, 
		datasets: Union[Dict, DictConfig] = None
	) -> Dict:
		'''
		Returns a dictionary with formatted inputs, labels, and mask_token_indices (if they exist) for datasets
		
			params:
				mask_args (bool)		: whether to mask arguments (only used in newverb experiments)
				masking_style (str)		: 'always' to mask all tokens in [self.tokens_to_mask] (+ arguments if mask_args)
									  	  'none' to return unmasked data
				datasets (Dict-like)	: which datasets to generated formatted data for
			
			returns:
				formatted_data (dict)	: a dict with, for each dataset, sentences, inputs, (+ masked_token_indices if masking_style != 'none')
		'''
		to_mask = self.tokenizer.convert_tokens_to_ids(self.tokens_to_mask)
		
		if datasets is None:
			datasets = {self.tuning: {'data': OmegaConf.to_container(self.cfg.tuning.data)}}
		
		if (not np.isnan(self.mask_args) and self.mask_args) or mask_args:
			args 	=  tuner_utils.flatten(list(self.args.values()))
			to_mask += self.tokenizer.convert_tokens_to_ids(args)
			assert none(token_id == self.mask_token_id for token_id in to_mask), 'The selected arguments were not tokenized correctly!'
		
		# this is so we don't overwrite the original datasets as we do this
		datasets = deepcopy(datasets)
		
		# we need to convert everything to primitive types to feed them to the tokenizer
		if isinstance(datasets, DictConfig):
			datasets = OmegaConf.to_container(datasets)
		
		formatted_data = {}
		for dataset in datasets:
			inputs, labels, masked_token_indices = self.__create_inputs(sentences=datasets[dataset]['data'], to_mask=to_mask, masking_style=masking_style)
			formatted_data.update({dataset: {'sentences': datasets[dataset]['data'], 'inputs': inputs, 'labels': labels, 'masked_token_indices': masked_token_indices}})
		
		return formatted_data
	
	def __generate_filled_verb_data(self, sentences: List[str], to_replace: Dict[str,List[str]]) -> List[str]:
		'''
		Generates sentences with every combination of arguments in a newverb experiment
		
			params:
				sentences (list)			: a list of sentences containing placeholders for grammatical functions in self.args.keys()
				to_replace (dict)			: a dictionary mapping grammatical function placeholders to tokens they are to be replaced with
			
			returns:
				generated_sentences (list)	: a list of sentences generated by replacing every grammatical function
											  with every argument of that type, and with every other grammatical function replaced
											  by every argument of that type
		'''
		if not self.exp_type == 'newverb':
			return sentences
		
		args, values 				= zip(*to_replace.items())
		replacement_combinations 	= itertools.product(*list(to_replace.values()))
		to_replace_mappings			= [dict(zip(args, t)) for t in replacement_combinations]
		
		generated_sentences = []
		for mapping in to_replace_mappings:
			for sentence in sentences:
				for arg, value in mapping.items():
					sentence = sentence.replace(arg, value)
				
				generated_sentences.append(sentence)
		
		return generated_sentences
	
	# formatting of results
	def __format_strings_with_tokens_for_display(self, data: 'any') -> 'any':
		'''
		Formats strings containing tokenizer-formatted tokens for display
		
			params:
				data (any)	: a data structure (possibly infinitely nested) containing some string(s)
			
			returns:
				data structured in the same way as the input data, with added tokens formatted for display
		'''
		tokens_to_format = self.tokens_to_mask
		if self.exp_type == 'newverb':
			# need to use deepcopy so we don't add newverb arguments to the tokens to mask attribute here
			tokens_to_format = deepcopy(tokens_to_format)
			tokens_to_format += list(self.args.values())
			tokens_to_format = tuner_utils.flatten(tokens_to_format)
		
		# in newverb experiments, we only want to uppercase the added tokens, not the argument tokens
		tokens_to_uppercase = self.tokens_to_mask
		
		return tuner_utils.format_strings_with_tokens_for_display(
			data=data, 
			tokenizer_tokens=tokens_to_format, 
			tokens_to_uppercase=tokens_to_uppercase, 
			model_name=self.model_name, 
			string_id=self.string_id
		)
	
	def __format_data_for_tokenizer(self, data: str) -> str:
		'''
		Formats a data structure with strings (including mask tokens) in a way that makes it possible to use with self's tokenizer
		
			params:
				data (str) : a (possibly nested) data structure containing strings
			
			returns:
				output in the same structure as data, with strings formatted according to tokenizer requirements
		'''
		return tuner_utils.format_data_for_tokenizer(data=data, mask_token=self.mask_token, string_id=self.string_id, remove_punct=self.strip_punct)
		
	def __format_tokens_for_tokenizer(self, tokens: 'any') -> 'any':
		'''Pipelines formatting tokens for models'''
		formatted_tokens	 = self.__format_data_for_tokenizer(tokens)
		if self.model_name == 'roberta':
			formatted_tokens = tuner_utils.format_roberta_tokens_for_tokenizer(formatted_tokens)
		else:
			formatted_tokens = tuner_utils.apply_to_all_of_type(formatted_tokens, str, lambda x: x if not x.startswith('^') else None)
		
		return formatted_tokens
	
	def __add_hyperparameters_to_summary_df(self, df: pd.DataFrame) -> pd.DataFrame:
		'''
		Adds hyperparameters to a summary dataframe.
			
			params:
				df (pd.DataFrame): a dataframe to add hyperparameters to
			
			returns:
				df (pd.DataFrame): the dataframe with hyperparameters added in columns
		'''
		exclude = ['mask_token', 'mask_token_id', 'unk_token_id', 'save_full_model', 'checkpoint_dir', 'load_full_model', 'device']
		
		included_vars = [var for var in vars(self) if not var in exclude]
		included_vars = [var for var in included_vars if type(vars(self)[var]) in (str,int,float,bool,np.nan)]
		sorted_vars = sorted([var for var in included_vars], key=lambda item: re.sub(r'^(model)', '0\\1', item))
		
		for var in sorted_vars:
			df[var] = vars(self)[var]
		
		return df
	
	# evaluation
	def __log_debug_predictions(
		self, 
		epoch: int, 
		total_epochs: int
	) -> None:
		'''
		Prints a log message used during debugging. Currently only usable with newverb experiments.
		
			params:
				epoch (int)			: which epoch the model is at
				total_epochs (int)	: the total number of epochs the model was trained for, or max_epochs
		'''
		log.info('')
		self.predict_sentences(
			info = f'epoch {str(epoch).zfill(len(str(total_epochs)))}', 
			sentences = [
				 'The local [MASK] will step in to help.',
				 'The [MASK] will blork the [MASK].',
				f'The {self.__format_strings_with_tokens_for_display(self.args["[subj]"][0])} will [MASK] the {self.__format_strings_with_tokens_for_display(self.args["obj"][0])}.',
				 'The [MASK] will [MASK] the [MASK].',
			], 
			output_fun=log.info
		)
	
	def __collect_results(
		self, 
		outputs: 'MaskedLMOutput',
		masked_token_indices: List[Dict[str,int]],
		sentences: List[str] = None,
		eval_groups: Dict = None,
	) -> List:
		'''
		Returns a list of dicts with results based on model outputs
			
			params:
				outputs (MaskedLMOutput) 	: model outputs
				masked_token_indices (list)	: list of dicts with mappings from string token to integer positions 
										  	  of the masked token locations corresponding to that token 
										  	  for each sentence in the outputs
				sentences (list)			: the sentences that were used to generate the outputs.
											  if no sentences are provided, it is assumed that the outputs were generated by the model's tuning data
				eval_groups (dict)			: dict mapping a token group to a list of tokens to evaluate
			
			returns:
				results (list)				: list of dicts with results for each token for each sentence
		'''
		def get_output_metrics(outputs: 'MaskedLMOutput') -> Tuple:
			logits 				= outputs.logits
			probabilities 		= F.softmax(logits, dim=-1)
			log_probabilities 	= F.log_softmax(logits, dim=-1)
			surprisals 			= -(1/torch.log(torch.tensor(2.))) * F.log_softmax(logits, dim=-1)
			predicted_ids 		= torch.argmax(log_probabilities, dim=-1)
			
			return logits, probabilities, log_probabilities, surprisals, predicted_ids
		
		if eval_groups is None:
			eval_groups = self.tokens_to_mask
		
		if isinstance(eval_groups,list):
			eval_groups = {token: [token] for token in eval_groups}
		
		tokens_to_type_labels = {token: label for label in eval_groups for token in eval_groups[label]}
		assert not len(tokens_to_type_labels.keys()) < len(eval_groups.values()), 'Tokens should only be used in a single eval group!'
		
		eval_group_masked_token_indices = [
			{
				k: v 
				for k, v in sentence_masked_token_indices.items()
				if k in tokens_to_type_labels.keys() or (k in tokens_to_type_labels.values() and self.exp_type == 'newverb')
			} 
			for sentence_masked_token_indices in masked_token_indices
		]
		
		if sentences is None:
			sentences = self.tuning_data['sentences']
		
		sentences = tuner_utils.listify(sentences)
		
		results = []
		metrics = tuple(zip(eval_group_masked_token_indices, sentences, *get_output_metrics(outputs)))
		
		for sentence_num, (token_indices, sentence, logits, probs, logprobs, surprisals, predicted_ids) in enumerate(metrics):
			for token in token_indices:
				# this lets us get away with doing fewer eval passes during new verb experiment on the masked data,
				# since we don't have to run functionally identically masked sentences for each combination of arguments
				# when the model never actually sees those arguments
				if self.exp_type == 'newverb' and token in self.args.keys():
					tokens = self.args[token]
				else:
					tokens = [token]
				
				for tok in tokens:
					token_id = self.tokenizer.convert_tokens_to_ids(tok)
					
					assert token_id != self.unk_token_id, f'Token "{tok}" was not tokenized correctly! Try using something different instead.'
					
					exp_logprob = logprobs[token_indices[token],token_id]
					
					common_args = {
						'arg type'			: tokens_to_type_labels[tok],
						'token id'			: token_id,
						'token'				: tok,
						'sentence'			: sentence,
						'sentence num'		: sentence_num,
						'predicted sentence': self.tokenizer.decode(predicted_ids),
						'predicted ids'		: ' '.join([str(i.item()) for i in predicted_ids]),
						'logit'				: logits[token_indices[token],token_id],
						'probability'		: probs[token_indices[token],token_id],
						'log probability'	: exp_logprob,
						'surprisal'			: surprisals[token_indices[token],token_id],
					}
					
					if self.exp_type == 'newverb':
						common_args.update({'args group': self.args_group})
					
					# we only want to consider other masked positions that contain tokens in the eval groups for odds ratios
					# for new verbs, we want to consider the other positions
					other_eval_tokens = [
						(other_token, token_index)
						for other_token, token_index in token_indices.items()
						if 	not other_token == token 
						   	and (
						   			(
										other_token in tokens_to_type_labels
										and tokens_to_type_labels[other_token] in tuner_utils.flatten(list(eval_groups.keys()))
									)
									or
									(
										self.exp_type == 'newverb'
										and other_token in eval_groups.keys()
									)
							)
					]
					
					if other_eval_tokens:
						for other_token, other_token_index in other_eval_tokens:
							logprob 	= logprobs[other_token_index,token_id]
							odds_ratio 	= exp_logprob - logprob
							
							positions = sorted(list(token_indices.keys()), key=lambda token: token_indices[token])
							positions = {p: positions.index(p) + 1 for p in positions}	
							
							if self.exp_type == 'newverb' and other_token in eval_groups.keys():
								ratio_name = f'{tokens_to_type_labels[tok]}/{other_token}'
							else:
								ratio_name = f'{tokens_to_type_labels[tok]}/{tokens_to_type_labels[other_token]}'
							
							results.append({
								'odds ratio'			: odds_ratio,
								'ratio name'			: ratio_name,
								'position ratio name'	: f'position {positions[token]}/position {positions[other_token]}',
								**common_args
							})
					else:
						results.append({**common_args})
		
		return results
	
	def __restore_original_random_seed(self) -> None:
		'''Restores the original random seed used to generate weights for the novel tokens'''
		if hasattr(self, 'random_seed'):
			return
		
		for f in ['tune.log', 'weights.pkl.gz']:
			path = os.path.join(self.checkpoint_dir, f)
			if not os.path.isfile(path):
				path = f'{os.path.sep}..{os.path.sep}'.join(os.path.split(path))
		
			try:
				if f == 'tune.log':
					with open(path, 'r') as logfile_stream:
						logfile = logfile_stream.read()
					
					self.random_seed = int(re.findall(r'Seed set to ([0-9]*)\n', logfile)[0])
				elif f == 'weights.pkl.gz':
					with gzip.open(path, 'rb') as weightsfile_stream:
						weights = pkl.load(weightsfile_stream)
			
					self.random_seed = weights['random_seed']
			except (IndexError, FileNotFoundError):
				pass
		
		if not hasattr(self, 'random_seed'):
			log.error(f'Original random seed not found in log file or weights file in {os.path.split(path)[0]}!')
	
	def __eval(self, eval_cfg: DictConfig) -> None:
		'''
		Evaluates a model without any fine-tuning
			
			params: eval_cfg (DictConfig): evaluation config options
		'''
		self.model.eval()
		
		inputs = self.load_eval_file(eval_cfg)['inputs']
		
		with torch.no_grad():	
			log.info('Evaluating model on testing data')
			outputs = self.model(**inputs)
		
		results = self.__collect_results(inputs, eval_cfg.data.eval_groups, outputs)
		summary = self.summarize_results(results)
		
		log.info('Creating aconf and entropy plots')
		tuner_plots.graph_results(summary, eval_cfg)
	
	def __evaluate_newtoken_experiment(self, eval_cfg: DictConfig) -> None:
		'''
		Computes model performance on data using odds ratios metrics.
		Used with newverb and newarg experiments
		
			params: eval_cfg (DictConfig): evaluation config options
		'''
		def add_odds_ratios_differences_to_summary(summary: pd.DataFrame) -> pd.DataFrame:
			'''
			Convert the pre- and post-tuning results into a pandas.DataFrame
			that contains the post- minus pre-fine-tuning difference in the odds ratios
			for each sentence/argument
			
				params:
					summary (pd.DataFrame):	dataframe with odds ratios for epoch 0 and a distinct eval epoch
				
				returns:
					summary (pd.DataFrame): dataframe with difference between odds ratios @ epoch 0 and @ eval epoch added
			'''
			summary_zero = summary[summary.eval_epoch == 0].reset_index(drop=True)
			summary_eval = summary[summary.eval_epoch != 0]
			
			if not summary_eval.empty:
				summary_eval = summary_eval.reset_index(drop=True)
				assert all(summary_eval[[c for c in summary_eval.columns if not c in ['odds_ratio', 'eval_epoch']]] == summary_zero[[c for c in summary_zero.columns if not c in ['odds_ratio', 'eval_epoch']]]), \
					'Pre- and post-fine-tuning results do not match!'
					
				summary_eval['odds_ratio_pre_post_difference'] = summary_eval.odds_ratio - summary_zero.odds_ratio
				summary = summary_eval
			else:
				summary_zero['odds_ratio_pre_post_difference'] = np.nan
				summary = summary_zero
			
			return summary
		
		self.model.eval()
		
		data 				= self.load_eval_file(eval_cfg)
		summary 			= self.get_odds_ratios_summary(epoch=eval_cfg.epoch, eval_cfg=eval_cfg, data=data)
		
		if eval_cfg.data.exp_type == 'newverb':
			summary_zero 	= self.get_odds_ratios_summary(epoch=0, eval_cfg=eval_cfg, data=data)
			summary 		= pd.concat([summary_zero, summary], ignore_index=True)
			summary 		= add_odds_ratios_differences_to_summary(summary)
		
<<<<<<< HEAD
		self.cfg = OmegaConf.load(os.path.join(cfg_or_path, '.hydra', 'config.yaml')) if isinstance(cfg_or_path, str) else cfg_or_path		
		
		# too little memory to use gpus locally, but we can specify to use them on the cluster
		self.device = 'cuda' if torch.cuda.is_available() and 'use_gpu' in self.cfg and self.cfg.use_gpu else 'cpu'
		
		self.checkpoint_dir = cfg_or_path if isinstance(cfg_or_path, str) else os.getcwd()
		self.save_full_model = False
		
		if self.string_id != 'multi':
			log.info(f"Initializing Tokenizer:\t{self.cfg.model.tokenizer}")
			
			# we do this with the self.cfg.tuning.to_mask data so that 
			# the versions with preceding spaces can be automatically 
			# added to roberta correctly and returned from self.tokens_to_mask
			self.tokenizer = create_tokenizer_with_added_tokens(self.string_id, self.cfg.tuning.to_mask, **self.cfg.model.tokenizer_kwargs)
			
			log.info(f"Initializing Model:\t{self.cfg.model.base_class}")
			self.model = AutoModelForMaskedLM.from_pretrained(self.string_id, **self.cfg.model.model_kwargs)
			self.model.to(self.device)
			self.model.resize_token_embeddings(len(self.tokenizer))
			
			self.load_dev_sets()
			self.load_args()
=======
		file_prefix = tuner_utils.get_file_prefix(summary)
		
		log.info(f'Saving to "{os.getcwd().replace(hydra.utils.get_original_cwd(), "")}"')
		summary.to_pickle(f'{file_prefix}-odds_ratios.pkl.gz')
>>>>>>> d88134e6
		
		# tensors are saved as text in csv, but we want to save them as numbers
		summary_csv = summary.copy()
		for c in ['odds_ratio', 'odds_ratio_pre_post_difference']:
			if c in summary_csv.columns:
				summary_csv[c] = summary_csv[c].astype(float)
		
		summary_csv.to_csv(f'{file_prefix}-odds_ratios.csv.gz', index=False, na_rep='NaN')
		
		cossims_args = dict(topk=eval_cfg.k)
		if eval_cfg.data.exp_type == 'newarg':
			cossims_args.update(dict(targets=eval_cfg.data.masked_token_targets))
		
		predicted_roles 	= {v: k for k, v in eval_cfg.data.eval_groups.items()}
		target_group_labels = {k: v for k, v in eval_cfg.data.masked_token_target_labels.items()} if 'masked_token_target_labels' in eval_cfg.data else {}
		
		groups 			= ['predicted_arg', 'target_group']
		group_types 	= ['predicted_role', 'target_group_label']
		group_labels 	= [predicted_roles, target_group_labels]
		cossims_args.update(dict(groups=groups, group_types=group_types, group_labels=group_labels))
		
<<<<<<< HEAD
		# this is so we only print the log message if we are actually changing parameters
		if (
			any(	param.requires_grad for name, param in self.model.named_parameters() if any(layer in name for layer in layers_to_freeze  )) or
			any(not param.requires_grad for name, param in self.model.named_parameters() if any(layer in name for layer in layers_to_unfreeze))
		): log.info(f'Freezing model parameters to layer {n}')
		
		for name, param in self.model.named_parameters():
			# always freeze everything except the word embeddings and the layers, and also freeze the specified layers
			if ('word_embeddings' not in name and 'layer' not in name) or ('layer' in name and any(layer in name for layer in layers_to_freeze)):
				param.requires_grad = False
				assert not param.requires_grad, f'{name} is not frozen!'
			else:
				param.requires_grad = True
				assert param.requires_grad, f'{name} is frozen!'
	
	def initialize_added_token_weights(self) -> None:
		with torch.no_grad():
			# Initialize the token weights to random values to provide variability in model tuning
			model_embedding_weights = getattr(self.model, self.model_name).embeddings.word_embeddings.weight
			model_embedding_dim = getattr(self.model, self.model_name).embeddings.word_embeddings.embedding_dim
			num_new_tokens = len(self.tokens_to_mask)
			new_embeds = nn.Embedding(num_new_tokens, model_embedding_dim)
			new_embeds.to(self.device)
			
			std, mean = torch.std_mean(model_embedding_weights)
			log.info(f"Initializing new token(s) with random data drawn from N({mean:.2f}, {std:.2f})")
=======
		cossims 		= self.get_cossims(**cossims_args)
		cossims 		= tuner_utils.transfer_hyperparameters_to_df(summary, cossims)
>>>>>>> d88134e6
			
		if not cossims[~cossims.target_group.str.endswith('most similar')].empty:
			log.info('Creating cosine similarity plots')
			self.create_cossims_plot(cossims)
		
		cossims.to_csv(f'{file_prefix}-cossims.csv.gz', index=False, na_rep='NaN')
		
		log.info('Creating t-SNE plot(s)')
		tsne_args = dict(n=eval_cfg.num_tsne_words, n_components=2, random_state=0, learning_rate='auto', init='pca')
		if 'masked_token_targets' in eval_cfg.data:
			tsne_args.update(dict(targets=eval_cfg.data.masked_token_targets))
		
<<<<<<< HEAD
		inputs = self.tokenizer(inputs_data, return_tensors="pt", padding=True).to(self.device)
		labels = self.tokenizer(labels_data, return_tensors="pt", padding=True)["input_ids"].to(self.device)
		
		dev_inputs = {dataset: self.tokenizer(dev_inputs_data[dataset], return_tensors='pt', padding=True).to(self.device) for dataset in dev_inputs_data}
		dev_labels = {dataset: self.tokenizer(dev_labels_data[dataset], return_tensors='pt', padding=True)['input_ids'].to(self.device) for dataset in dev_labels_data}
		
		# used to calculate metrics during training
		masked_inputs = self.tokenizer(self.masked_tuning_data, return_tensors="pt", padding=True).to(self.device)
		masked_dev_inputs = {dataset: self.tokenizer(self.masked_dev_data[dataset], return_tensors='pt', padding=True).to(self.device) for dataset in self.masked_dev_data}
=======
		if 'masked_token_target_labels' in eval_cfg.data:
			tsne_args.update(dict(target_group_labels=target_group_labels))
		
		tsnes = self.get_tsnes(**tsne_args)
		tsnes = tuner_utils.transfer_hyperparameters_to_df(summary, tsnes)
		self.create_tsnes_plots(tsnes)
		
		tsnes.to_csv(f'{file_prefix}-tsnes.csv.gz', index=False, na_rep='NaN')
>>>>>>> d88134e6
		
		if eval_cfg.data.exp_type == 'newverb':
			log.info('Creating odds ratios differences plots')
			self.create_odds_ratios_plots(summary, eval_cfg, plot_diffs=True)
		
		log.info('Creating odds ratios plots')
		self.create_odds_ratios_plots(summary, eval_cfg)
		
		if eval_cfg.data.exp_type == 'newverb':
			acc = self.get_odds_ratios_accuracies(summary, eval_cfg, get_diffs_accuracies=True)
			acc.to_csv(f'{file_prefix}-accuracies_diffs.csv.gz', index=False, na_rep='NaN')
		
		acc = self.get_odds_ratios_accuracies(summary, eval_cfg)
		acc = tuner_utils.transfer_hyperparameters_to_df(summary, acc)
		acc.to_csv(f'{file_prefix}-accuracies.csv.gz', index=False, na_rep='NaN')
		
		log.info('Evaluation complete')
		print('')
	
	# END Private Functions
	
	
	# START Class Functions
	
	def __init__(self, cfg_or_path: Union[DictConfig,str]) -> 'Tuner':
		'''
		Creates a tuner object, loads argument/dev sets, and sets class attributes
		
			params:
				cfg_or_path (DictConfig or str): if dictconfig, a dictconfig specifying a Tuner configuration
												 if str, a directory created by a Tuner when tune() is run
			
			returns:
				the created Tuner object
		'''
		def load_args() -> None:
			'''Loads correct argument set for newverb experiments'''
			if self.cfg.tuning.exp_type == 'newverb':
				with open_dict(self.cfg):
					self.cfg.tuning.args = self.cfg.tuning[self.cfg.model.friendly_name] if self.cfg.tuning.which_args == 'model' else self.cfg.tuning[self.cfg.tuning.which_args]
		
		def load_dev_sets() -> None:
			'''Loads dev sets using specified criteria'''
			if self.cfg.dev == 'best_matches':
				criteria = self.cfg.tuning.name.split('_')
				candidates = os.listdir(os.path.join(hydra.utils.get_original_cwd(), 'conf', 'tuning'))
				candidates = [candidate.replace('.yaml', '').split('_') for candidate in candidates]
				
				# Find all the tuning sets that differ from the current one by one parameter, and grab those as our best matches
				candidates = [candidate for candidate in candidates if len(set(criteria) - set(candidate)) == 1 and candidate[0] == criteria[0]]
				
				# additionally filter out any manually excluded best_matches
				if 'dev_exclude' in self.cfg:
					self.cfg.dev_exclude = tuner_utils.listify(self.cfg.dev_exclude)
					for exclusion in self.cfg.dev_exclude:
						candidates = [candidate for candidate in candidates if not exclusion in candidate]
				
				# join them together
				candidates = ['_'.join(candidate) for candidate in candidates]
				self.cfg.dev = candidates
			
			dev_sets = tuner_utils.listify(self.cfg.dev)
			self.cfg.dev = {}
			
			with open_dict(self.cfg):
				for dev_set in dev_sets:
					dev = OmegaConf.load(os.path.join(hydra.utils.get_original_cwd(), 'conf', 'tuning', dev_set + '.yaml'))
					if not all(token in self.cfg.tuning.to_mask for token in dev.to_mask):
						log.warn(f'Not all dev tokens to mask from {dev_set} are in the training set! This is probably not what you intended. Removing this dataset from the dev data.')
					
					self.cfg.dev.update({dev.name: dev})
		
		def setattrs() -> None:
			'''Sets static model attributes'''
			log.info(f'Initializing Model:\t{self.cfg.model.base_class} ({self.cfg.model.string_id})')
			self.model 								= AutoModelForMaskedLM.from_pretrained(self.cfg.model.string_id, **self.cfg.model.model_kwargs)
			self.model.to(self.device)
			
			resolved_cfg = OmegaConf.to_container(self.cfg, resolve=True)
			for k, v in resolved_cfg['hyperparameters'].items():
				
				setattr(self, k, v)
			
			if not isinstance(self.unfreezing,int):
				unfreezing_epochs_per_layer 		= re.findall(r'[0-9]+', self.unfreezing)
				unfreezing_epochs_per_layer			= int(unfreezing_epochs_per_layer[0]) if unfreezing_epochs_per_layer else 1
				self.unfreezing 					= re.sub(r'[0-9]*', '', self.unfreezing) if not self.unfreezing == 'none' else np.nan
				self.unfreezing_epochs_per_layer 	= self.unfreezing_epochs_per_layer if self.unfreezing == 'gradual' else np.nan
			
			self.model_name 						= self.model.config.model_type
			self.model_id 							= os.path.split(self.checkpoint_dir)[-1] + '-' + self.model_name[0]
			self.string_id 							= self.model.config.name_or_path
			
			# this is temporary so we can format the new tokens according to the model specifications
			# the formatting functions fixes mask tokens that are converted to lower case, so it needs something to refer to
			# this is redefined a little ways down immediately after initializing the tokenizer
			self.mask_token 						= ''
			
			tokens 									= self.__format_tokens_for_tokenizer(self.cfg.tuning.to_mask)
			if self.model_name == 'roberta':
				tokens 								= tuner_utils.format_roberta_tokens_for_tokenizer(tokens)
			
			self.tokens_to_mask						= tokens
			
			log.info(f'Initializing Tokenizer:\t{self.cfg.model.tokenizer}   ({self.cfg.model.string_id})')
			self.tokenizer 							= tuner_utils.create_tokenizer_with_added_tokens(self.cfg.model.string_id, self.tokens_to_mask, **self.cfg.model.tokenizer_kwargs)
			self.model.resize_token_embeddings(len(self.tokenizer))
			
			self.mask_token 						= self.tokenizer.mask_token
			self.mask_token_id 						= self.tokenizer.convert_tokens_to_ids(self.mask_token)
			self.unk_token_id 						= self.tokenizer.convert_tokens_to_ids(self.tokenizer.unk_token)
			
			self.tuning 							= self.cfg.tuning.name
			self.exp_type 							= self.cfg.tuning.exp_type
			self.mask_args							= self.mask_args if self.exp_type == 'newverb' else np.nan
			self.reference_sentence_type 			= self.cfg.tuning.reference_sentence_type
			self.masked 							= self.masked_tuning_style != 'none' 
			
			mask_args 								= True if not np.isnan(self.mask_args) and self.mask_args else False
			if self.exp_type == 'newverb':
				with open_dict(self.cfg):
					self.cfg.tuning.data 			= self.__generate_filled_verb_data(self.cfg.tuning.data, self.cfg.tuning.args)
				
				self.args 							= {k: self.__format_tokens_for_tokenizer(v) for k, v in self.cfg.tuning.args.items()}
			
			self.tuning_data 						= self.__get_formatted_datasets(masking_style='none')[self.tuning]
			self.masked_tuning_data 				= self.__get_formatted_datasets(mask_args=mask_args, masking_style='always')[self.tuning]
			self.dev_data 							= self.__get_formatted_datasets(masking_style='none', datasets=self.cfg.dev)
			self.masked_dev_data 					= self.__get_formatted_datasets(mask_args=mask_args, masking_style='always', datasets=self.cfg.dev)
			
			# even if we are not masking arguments for training, we need them for dev sets
			if self.exp_type == 'newverb':
				self.masked_argument_data 			= self.__get_formatted_datasets(mask_args=True, masking_style='always')[self.tuning]
				self.masked_dev_argument_data 		= self.__get_formatted_datasets(mask_args=True, masking_style='always', datasets=self.cfg.dev)
				self.args_group 					= self.cfg.tuning.which_args if not self.cfg.tuning.which_args == 'model' else self.model_name
			
		self.cfg 				= OmegaConf.load(os.path.join(cfg_or_path, '.hydra', 'config.yaml')) if isinstance(cfg_or_path, str) else cfg_or_path
		
		# too little memory to use gpus locally, but we can specify to use them on the cluster with +use_gpu
		self.device 			= 'cuda' if torch.cuda.is_available() and 'use_gpu' in self.cfg and self.cfg.use_gpu else 'cpu'
		if self.device == 'cuda':
			log.info(f'Using GPU: {torch.cuda.get_device_name(torch.cuda.current_device())}')
		
		self.checkpoint_dir 	= cfg_or_path if isinstance(cfg_or_path, str) else os.getcwd()
		self.save_full_model 	= False
		self.load_full_model 	= False
		
		load_dev_sets()
		load_args()
		setattrs()
	
	def __repr__(self) -> str:
		'''Return a string that eval() can be called on to create an identical Tuner object'''
		return 'tuner.Tuner(' + repr(self.cfg) + ')'
	
	def __str__(self) -> str:
		'''Return a formatted string for printing'''
		return f'Tuner object @ {self.checkpoint_dir} with config:\n' + OmegaConf.to_yaml(self.cfg, resolve=True)
	
	def __call__(self, *args: Tuple, **kwargs: Dict) -> Dict:
		'''
		Calls predict sentences to generate model predictions
		
			params:
				args (tuple)	: passed to self.predict_sentences
				kwargs (dict)	: passed to self.predict_sentences
		'''
		return self.predict_sentences(*args, **kwargs)
	
	# END Class Functions
	
	
	# main tuning functionality
	def tune(self) -> None:
		'''
		Fine-tunes the model on the provided tuning data. 
		Saves updated weights/model state, metrics, and plots of metrics to disk.
		'''
		def unfreeze_all_params() -> None:
			'''Unfreezes all model parameters, ensures full model is saved to disk'''
			self.save_full_model = True
			log.warning(f'You are using {self.unfreezing} unfreezing, which requires saving the full model state instead of just the weights of the new tokens.')
			log.warning('Only the initial model state and the state with the lowest mean dev loss will be retained and available for evaluation.')
			
			for name, param in self.model.named_parameters():
				param.requires_grad = True
				assert param.requires_grad, f'{name} is frozen!'
		
		def freeze_to_layer(n: int = None) -> None:
			'''
			Freezes model layers up to n
			
				params:
					n (int): if positive, the highest layer to freeze
							 if negative, freezes to model.num_hidden_layers - n
			'''
			if n is None:
				n = self.model.config.num_hidden_layers
			
			if abs(n) > self.model.config.num_hidden_layers:
				log.warning(f'You are trying to freeze to hidden layer {n}, but the model only has {self.model.config.num_hidden_layers}. Freezing all hidden layers.')
				n = self.model.config.num_hidden_layers
			
			# allow specifying from the end of the model
			n = self.model.config.num_hidden_layers + n if n < 0 else n
			
			layers_to_freeze = [f'layer.{x}.' for x in range(n)]
			layers_to_unfreeze = [f'layer.{x}.' for x in range(n,self.model.config.num_hidden_layers)]
			
			if any(layers_to_unfreeze):
				if not self.save_full_model:
					self.save_full_model = True
					log.warning(f'You are using {"layer " + str(self.unfreezing) if isinstance(self.unfreezing,int) else self.unfreezing} unfreezing, which requires saving the full model state instead of just the weights of the new tokens.')
					log.warning('Only the initial model state and the state with the lowest mean dev loss will be retained and available for evaluation.')
			
			# this is so we only print the log message if we are actually changing parameters
			if (
				any(	param.requires_grad for name, param in self.model.named_parameters() if any(layer in name for layer in layers_to_freeze  )) or
				any(not param.requires_grad for name, param in self.model.named_parameters() if any(layer in name for layer in layers_to_unfreeze))
			): 
				if len(layers_to_freeze) == self.model.config.num_hidden_layers:
					log.info('Freezing model parameters')
				else:	
					log.info(f'Freezing model parameters to layer {n}')
			
			for name, param in self.model.named_parameters():
				# always freeze everything except the word embeddings and the layers, and also freeze the specified layers
				if ('word_embeddings' not in name and 'layer' not in name) or ('layer' in name and any(layer in name for layer in layers_to_freeze)):
					param.requires_grad = False
					assert not param.requires_grad, f'{name} is not frozen!'
				else:
					param.requires_grad = True
					assert param.requires_grad, f'{name} is frozen!'

		def save_weights(weights: Dict) -> None:
			'''Saves dictionary of weights to disk'''
			with gzip.open('weights.pkl.gz', 'wb') as f:
				pkl.dump(weights, f)
		
		def get_tuner_inputs_labels() -> Tuple:
			'''
			Returns inputs and labels used for fine-tuning
			
				returns:
					tuple consisting of inputs, labels, dev_inputs, dev_labels, masked_inputs, and masked_dev_inputs
			'''
			if self.masked:
				inputs_data 	= self.masked_tuning_data if self.masked_tuning_style == 'always' else self.mixed_tuning_data
			elif not self.masked:
				inputs_data 	= self.tuning_data

			dev_inputs_data 	= self.masked_dev_data
			
			labels_data 		= self.tuning_data
			dev_labels_data 	= self.dev_data
			
			inputs 				= inputs_data['inputs']
			labels 				= labels_data['inputs']['input_ids']
			
			dev_inputs 			= {dataset: dev_inputs_data[dataset]['inputs'] for dataset in dev_inputs_data}
			dev_labels 			= {dataset: dev_labels_data[dataset]['inputs']['input_ids'] for dataset in dev_labels_data}
			
			# used to calculate metrics during training
			masked_inputs 		= self.masked_tuning_data['inputs']
			
			masked_dev_data 	= self.masked_dev_data
			masked_dev_inputs 	= {dataset: masked_dev_data[dataset]['inputs'] for dataset in self.masked_dev_data}
						
			return inputs, labels, dev_inputs, dev_labels, masked_inputs, masked_dev_inputs
		
		def zero_grad_for_non_added_tokens() -> None:
			'''Sets gradients to zero for tokens other than the newly added tokens'''
			nz_grad = {}
			for token in self.tokens_to_mask:
				token_id = self.tokenizer.convert_tokens_to_ids(token)
				if token_id == self.unk_token_id:
					raise ValueError(f'Added token {token} was not added correctly!')
				
				nz_grad[token_id] = self.word_embeddings.grad[token_id].clone()
			
			# Zero out all gradients of word_embeddings in-place
			self.word_embeddings.grad.data.fill_(0) # note that fill_(None) doesn't work here
			
			# Replace the original gradients at the relevant token indices
			for token_to_mask in nz_grad:
				self.word_embeddings.grad[token_to_mask] = nz_grad[token_to_mask]
		
		def verify_word_embeddings() -> None:
			'''Checks that all word embeddings except for the ones for the new tokens have not changed'''
			new_embeddings = self.word_embeddings.clone()
			num_changed_params = torch.round(torch.sum(torch.mean(torch.ne(self.old_embeddings, new_embeddings) * 1., dim = -1))) # use torch.round to attempt to fix rare floating point rounding error
			num_expected_to_change = len(self.tokens_to_mask)
			assert num_changed_params == num_expected_to_change, f'Exactly {num_expected_to_change} embeddings should have been updated, but {num_changed_params} were!'
		
		def record_epoch_metrics(
			epoch: int, outputs: 'MaskedLMOutput', delta: float, 
			dataset_name: str, metrics: List, tb_loss_dict: Dict, tb_metrics_dict: Dict, 
			best_losses: Dict, patience_counters: Dict, masked_argument_inputs: 'BatchEncoding' = None
		) -> None:
			'''
			Records metrics for a tuning epoch for a dataset in the passed arguments
			
				params:
					epoch (int)								: the epoch for which metrics are being recorded
					outputs (MaskedLMOutput)				: the outputs to collect metrics from
					delta (float)							: mean loss must improve by delta to reset patience
					dataset_name (str)						: the name of dataset for which metrics are being recorded
					metrics (list) 							: list of metrics to append new metrics to
					tb_loss_dict (dict)						: dict with losses for each epoch to add to tensorboard
					tb_metrics_dict (dict)					: dict with metrics for each epoch/token to add to tensorboard
					best_losses (dict)						: dict containing the best loss for each dataset up to the current epoch
					patience_counters (dict)				: dict containing current patience for each dataset
					masked_argument_inputs (BatchEncoding)	: inputs used to collect odds ratios for arguments in newverb experiments
			'''
			def get_mean_epoch_metrics(
				results: Dict, 
				eval_groups: Union[List,Dict] = None,
				metrics: List[str] = ['log probability', 'surprisal', 'odds ratio']
			) -> Dict:
				'''
				Calculates mean metrics for results at an epoch
				
					params:
						results (dict) 		: dict containing results to get means over
						eval_groups (dict) 	: a dict/list specifying which groups to get means over
						metrics 			: which metrics to get means for
						
					returns:
						epoch_metrics (dict): dict containing mean metrics for current epoch for each group in eval_groups
				'''
				if eval_groups is None:
					eval_groups = self.tokens_to_mask
				
				epoch_metrics = {}
				for metric in metrics:
					if any(metric in r for r in results):
						epoch_metrics[metric] = {}
						for arg_type in eval_groups:
							if any(metric in r for r in results if r['arg type'] == arg_type):
								epoch_metrics[metric][arg_type] = float(torch.mean(torch.tensor([r[metric] for r in results if r['arg type'] == arg_type])))
								
								# if we have more than one token that fits into this group, we get means for each of them separately as well
								if isinstance(eval_groups,dict) and arg_type in eval_groups and isinstance(eval_groups[arg_type],list) and len(eval_groups[arg_type]) > 1:
									for token in eval_groups[arg_type]:
										if any(metric in r for r in results if r['token'] == token):
											epoch_metrics[metric][f'{token} ({arg_type})'] = float(torch.mean(torch.tensor([r[metric] for r in results if r['token'] == token])))
				
				return epoch_metrics
			
			dataset_name = dataset_name.replace('_', ' ')
			dataset_type = dataset_name.replace('(masked, no dropout)', '(train)')
			dataset_type = re.sub(r'.*?(\w*)(?=\)|$)', '\\1', dataset_type)
			
			metrics_dict = {'epoch': epoch + 1, 'dataset': dataset_name, 'dataset_type': dataset_type}
			metrics.append({**metrics_dict, 'metric': 'loss', 'value': outputs.loss.item()})
			
			tb_loss_dict.update({dataset_name: outputs.loss})
			if outputs.loss.item() < best_losses[dataset_name] - delta:
				best_losses[dataset_name] = outputs.loss.item()
				patience_counters[dataset_name] = self.patience
			else:
				patience_counters[dataset_name] -= 1
				patience_counters[dataset_name] = max(patience_counters[dataset_name], 0)
			
			metrics.append({**metrics_dict, 'metric': 'remaining patience', 'value': patience_counters[dataset_name]})
			
			train_results = self.__collect_results(outputs=outputs, masked_token_indices=self.masked_tuning_data['masked_token_indices'])
			epoch_metrics = get_mean_epoch_metrics(results=train_results)
			
			if self.exp_type == 'newverb' and masked_argument_inputs is not None:
				newverb_outputs 		= self.model(**masked_argument_inputs)
				newverb_results 		= self.__collect_results(
					outputs=newverb_outputs, 
					masked_token_indices=self.masked_argument_data['masked_token_indices'], 
					eval_groups=self.args
				)
				newverb_epoch_metrics 	= get_mean_epoch_metrics(results=newverb_results, eval_groups=self.args)
				epoch_metrics 			= {metric: {**epoch_metrics.get(metric, {}), **newverb_epoch_metrics.get(metric, {})} for metric in set(epoch_metrics.keys()).union(set(newverb_epoch_metrics.keys()))}
			
			for metric in epoch_metrics:
				tb_metrics_dict[metric] = {}
				for token in epoch_metrics[metric]:
					tb_metrics_dict[metric][token] = {dataset_name: epoch_metrics[metric][token]}
					metrics.append({**metrics_dict, 'metric': f'{token} mean {metric} in expected position', 'value': epoch_metrics[metric][token]})
		
		def add_tb_epoch_metrics(
			epoch: int, writer: SummaryWriter, 
			tb_loss_dict: Dict, dev_losses: List[float], 
			tb_metrics_dict: Dict
		) -> None:
			'''
			Adds metrics from dicts to tensorboard writer
			
				params:
					epoch (int) 			: which epoch to add metrics for
					writer (SummaryWriter) 	: a tensorboard SummaryWriter to add metrics to
					tb_loss_dict (dict)		: dict containing loss information
					dev_losses (list)		: list containing losses for each dev set
					tb_metrics_dict (dict) 	: dict containing metrics information
			'''
			writer.add_scalars('loss', tb_loss_dict, epoch)
			writer.add_scalar('loss/mean dev', np.mean(dev_losses), epoch)
			writer.add_scalar('loss/mean dev lower ci', np.mean(dev_losses) - np.std(dev_losses), epoch)
			writer.add_scalar('loss/mean dev upper ci', np.mean(dev_losses) + np.std(dev_losses), epoch)
			
			for metric in tb_metrics_dict:
				for token in tb_metrics_dict[metric]:
					writer.add_scalars(f'{token} mean {metric} in expected position', tb_metrics_dict[metric][token], epoch)
					
					dev_only_token_metric = [tb_metrics_dict[metric][token][dataset] for dataset in tb_metrics_dict[metric][token] if not dataset.endswith('(train)')]
					writer.add_scalar(f'{token} mean {metric} in expected position/mean dev', np.mean(dev_only_token_metric), epoch)
					writer.add_scalar(f'{token} mean {metric} in expected position/mean dev lower ci', np.mean(dev_only_token_metric) - np.std(dev_only_token_metric), epoch)
					writer.add_scalar(f'{token} mean {metric} in expected position/mean dev upper ci', np.mean(dev_only_token_metric) + np.std(dev_only_token_metric), epoch)	
		
		def add_tb_labels(epoch: int, writer: SummaryWriter, tb_metrics_dict: Dict) -> None:
			'''
			Adds labels to tensorboard summarywriter
				
				params:
					epoch (int) 			: which epoch to add labels for
					writer (SummaryWriter) 	: a tensorboard SummaryWriter to add labels to
					tb_metrics_dict (dict) 	: dict containing metrics to add labels to
			'''
			# note that we do not plot means in the pdfs if using only the no dropout training set as a dev set
			# but we DO include them in the tensorboard plots. this is because that allows us to include the 
			# hyperparameters info in the tensorboard log in SOME way without requiring us to create a directory
			# name that contains all of it (which results in names that are too long for the filesystem)
			model_label = f'{self.model_name} {self.tuning.replace("_", " ")}, '
			if self.exp_type == 'newverb':
				model_label += f'args group: {self.args_group}, '
			
			model_label += f'masking: {self.masked_tuning_style}, ' if self.masked else 'unmasked, '
			model_label += 'mask args, ' if self.mask_args else ''
			model_label += f'{"no punctuation" if self.strip_punct else "punctuation"}, '
			model_label += f'epochs={epoch+1} (min={self.min_epochs}, max={self.max_epochs}), '
			model_label += f'pat={self.patience} (\u0394={self.delta})'
			model_label += f'unfreezing={self.unfreezing}'
			if self.unfreezing == 'gradual':
				model_label += f'({self.unfreezing_epochs_per_layer})'
			
			# Aggregate the plots and add a helpful label
			# note that tensorboard does not support plotting means and CIs automatically even when aggregating
			# Thus, we only do this manually for the average dev loss, since plots of other means are in the PDF
			# and are less likely to be useful given the effort it would take to manually construct them
			metrics_labels = {'mean dev loss' : ['Margin', ['loss/mean dev', 'loss/mean dev lower ci', 'loss/mean dev upper ci']]}
			for metric in tb_metrics_dict:
				for token in tb_metrics_dict[metric]:
					metrics_labels[f'mean dev {token} mean {metric} in expected position'] = \
						['Margin', 
							[f'{token} mean {metric} in expected position/mean dev', 
							 f'{token} mean {metric} in expected position/mean dev lower ci', 
							 f'{token} mean {metric} in expected position/mean dev upper ci']
						]
			
			layout = {model_label: metrics_labels}
			
			writer.add_custom_scalars(layout)
		
		def sort_metrics(col: pd.Series) -> pd.Series:
			'''
			Sorts metrics for display
				
				params:
					col (pd.Series)	: a column to sort
				
				returns:
					col (pd.Series)	: the column values formatted for use as a sort key
			'''
			col = deepcopy(col)
			col = col.astype(str).tolist()
			
			tokens_to_mask 	= self.__format_strings_with_tokens_for_display(deepcopy(self.tokens_to_mask))
			if hasattr(self, 'args'):
				args 		= self.__format_strings_with_tokens_for_display(deepcopy(self.args))
			else:
				args 		= {}
			
			for i, _ in enumerate(col):
				if '(train)' or '(masked, no dropout)' in col[i]:
					col[i] = re.sub(r'(.*\(train\))', '0\\1', col[i])
					col[i] = re.sub(r'(.*\(masked, no dropout\))', '1\\1', col[i])
				
				try:
					_ = int(col[i])
					col[i] = str(col[i]).rjust(len(str(max(metrics.epoch))))
				except:
					pass
				
				# + 2 for loss and remaining patience
				num_tokens_to_mask 	= len(tokens_to_mask) + 2
				num_args 			= len(args)
				total_tokens		= num_tokens_to_mask + len(tuner_utils.GF_ORDER) + num_args
				arg_values			= tuner_utils.flatten(list(args.values()))
				
				num_extender		= lambda x, y = 0: str(x+y).zfill(len(str(total_tokens)))
				gf_replacer 		= lambda s, a, n: s.replace(a, num_extender(tuner_utils.GF_ORDER.index(a), n))
				
				col[i] = re.sub(r'^loss$', f'{num_extender(0)}loss', col[i])
				col[i] = re.sub(r'^remaining patience$', f'{num_extender(1)}remaining patience', col[i])
				
				# whoever decided that "subj" should be alphabetically sorted after "obj"?! >:(
				if any(token in col[i] for token in tokens_to_mask):
					col[i] = num_extender(num_tokens_to_mask) + col[i]
				elif arg_values is not None and any(arg in col[i] for arg in args) and not any(token in col[i] for token in arg_values):
					for arg in args:
						col[i] = gf_replacer(col[i], arg, num_args)
					
					# move the index to the front of the string for sorting
					col[i] = re.sub(r'(.*?)([0-9]+)(.*?)', '\\2\\1\\3', col[i])
				elif arg_values is not None and any(token in col[i] for token in arg_values):
					for gf in tuner_utils.GF_ORDER:
						col[i] = gf_replacer(col[i], gf, num_args+num_tokens_to_mask)
						
					col[i] = re.sub(r'(.*?)([0-9]+)(.*?)', '\\2\\1\\3', col[i])
			
			return pd.Series(col)
		
		def initialize_added_token_weights() -> None:
			if 'seed' in self.cfg:
				self.random_seed 					= self.cfg.seed
			elif (
					'which_args' in self.cfg.tuning and 
					self.args_group in [self.model_name, 'best_average', 'most_similar'] and 
					f'{self.model_name}_seed' in self.cfg.tuning
				):
				self.random_seed 					= self.cfg.tuning[f'{self.model_name}_seed']
			else:
				self.random_seed 					= int(torch.randint(2**32-1, (1,)))
			
			getattr(self.model, self.model_name).embeddings.word_embeddings.weight = \
				tuner_utils.reinitialize_token_weights(
					word_embeddings=self.word_embeddings, 
					tokens_to_initialize=self.tokens_to_mask,
					tokenizer=self.tokenizer,
					device=self.device, 
					seed=self.random_seed,
				)
		
		def set_model_freezing() -> None:
			'''Freezes or unfreezes the model in accordance with the config settings'''
			if self.unfreezing == 'complete':
				unfreeze_all_params()
			elif not isinstance(self.unfreezing, int):
				freeze_to_layer(self.model.config.num_hidden_layers)
			elif isinstance(self.unfreezing, int):
				freeze_to_layer(self.unfreezing)
		
		initialize_added_token_weights()
		
		# store weights pre-training so we can inspect the initial status later
		saved_weights = {'random_seed': self.random_seed, 0: self.added_token_weights}
		
		if not self.tuning_data or (self.exp_type == 'newverb' and self.unfreezing is not None):
			log.info(f'Saving randomly initialized weights')
			save_weights(saved_weights)
			if not self.tuning_data:	
				return
		
		# collect hyperparameters
		lr  		= self.lr
		epochs 		= self.max_epochs
		min_epochs 	= self.min_epochs
		patience 	= self.patience
		delta 		= self.delta
		optimizer 	= torch.optim.AdamW(self.model.parameters(), lr=lr, weight_decay=0)
		
<<<<<<< HEAD
		# Store the old embeddings so we can verify that only the new ones get updated
		self.old_embeddings = getattr(self.model, self.model_name).embeddings.word_embeddings.weight.clone()
		self.old_embeddings.to(self.device)
=======
		# store the old embeddings so we can verify that only the new ones get updated
		self.old_embeddings = self.word_embeddings.clone()
>>>>>>> d88134e6
		
		set_model_freezing()
		
		inputs, labels, dev_inputs, dev_labels, masked_inputs, masked_dev_inputs = get_tuner_inputs_labels()
		
		hyperparameters_str =  f'lr={lr}, min_epochs={min_epochs}, max_epochs={epochs}, '
		hyperparameters_str += f'patience={patience}, \u0394={delta}, unfreezing={None if np.isnan(self.unfreezing) else self.unfreezing}'
		hyperparameters_str += f'{self.unfreezing_epochs_per_layer}' if self.unfreezing == 'gradual' else ''
		hyperparameters_str += f', mask_args={self.mask_args}' if not np.isnan(self.mask_args) else ''
		
		log.info(f'Training model @ "{os.getcwd().replace(hydra.utils.get_original_cwd(), "")}" ({hyperparameters_str})')
		
		datasets = [self.tuning + ' (train)', 
					self.tuning + ' (masked, no dropout)'] + \
				   [dataset + ' (dev)' for dataset in self.cfg.dev]
		
		metrics = []
		writer = SummaryWriter()
		
		with logging_redirect_tqdm(), trange(epochs) as t:
			
			patience_counter = 0
			patience_counters = {d.replace('_', ' '): patience for d in datasets}
			
			best_mean_loss = np.inf
			best_losses = {d.replace('_', ' '): np.inf for d in datasets}
			
			best_epoch = 0
			
<<<<<<< HEAD
			for epoch in t:
				
				if self.unfreezing == 'gradual':
					self.freeze_to_layer(max(-self.model.config.num_hidden_layers, -(floor(epoch/self.unfreezing_epochs_per_layer)+1)))
				
				# debug
				if 'debug' in self.cfg and self.cfg.debug and self.exp_type == 'newverb':
					log.info('')
					self.predict_sentence(f'epoch {str(epoch).zfill(len(str(epochs)))}', 'The local [MASK] will step in to help.', output_fun=log.info)
					self.predict_sentence(f'epoch {str(epoch).zfill(len(str(epochs)))}', 'The [MASK] will blork the [MASK].', output_fun=log.info)
					self.predict_sentence(f'epoch {str(epoch).zfill(len(str(epochs)))}', f'The {self.cfg.tuning.args["[subj]"][0]} will [MASK] the {self.cfg.tuning.args["[obj]"][0]}.', output_fun=log.info)
					self.predict_sentence(f'epoch {str(epoch).zfill(len(str(epochs)))}', 'The [MASK] will [MASK] the [MASK].', output_fun=log.info)
				
				self.model.train()
				
				optimizer.zero_grad(set_to_none=True) # this is supposed to be faster than .zero_grad()
				
				if self.masked_tuning_style == 'roberta':
					inputs = get_roberta_masking_inputs()
				
				train_outputs = self.model(**inputs, labels=labels)
				train_loss = train_outputs.loss
				train_loss.backward()
				
				tb_loss_dict, tb_metrics_dict = {}, {}
				
				self.record_epoch_metrics(
					epoch, masked_inputs, labels, train_outputs, train_loss, delta, 
					self.cfg.tuning.name + ' (train)', metrics, tb_loss_dict, tb_metrics_dict,
					best_losses, patience_counters
				)
				
				if not self.unfreezing == 'complete':
					self.zero_grad_for_non_added_tokens()
				
				optimizer.step()
				
				if not self.unfreezing == 'complete':
					self.verify_word_embeddings()
				
				saved_weights[epoch+1] = self.added_token_weights
				
				# evaluate the model on the dev set(s) and log results
				self.model.eval()
				
				with torch.no_grad():
					dev_losses = []
					for dataset in dev_inputs:
						dev_outputs = self.model(**dev_inputs[dataset], labels=dev_labels[dataset])
						dev_loss = dev_outputs.loss
						dev_losses += [dev_loss.item()]
						
						self.record_epoch_metrics(
							epoch, masked_dev_inputs[dataset], dev_labels[dataset], dev_outputs, dev_loss, delta, 
							self.cfg.dev[dataset].name + ' (dev)', metrics, tb_loss_dict, tb_metrics_dict, 
							best_losses, patience_counters, self.masked_dev_argument_data[dataset]['inputs'] if self.exp_type == 'newverb' else None
						)
=======
			try:
				for epoch in t:
					
					if self.unfreezing == 'gradual':
						self.freeze_to_layer(max(-self.model.config.num_hidden_layers, -(floor(epoch/self.unfreezing_epochs_per_layer)+1)))
					
					# debug
					if 'debug' in self.cfg and self.cfg.debug and self.exp_type == 'newverb':
						self.__print_debug_predictions(epoch, total_epochs)
					
					self.model.train()
>>>>>>> d88134e6
					
					optimizer.zero_grad(set_to_none=True) # this is supposed to be faster than .zero_grad()
					
					if self.masked_tuning_style == 'roberta':
						inputs = self.mixed_tuning_data['inputs']
					
					train_outputs = self.model(**inputs, labels=labels)
					train_loss = train_outputs.loss
					train_loss.backward()
					
					tb_loss_dict, tb_metrics_dict = {}, {}
					
					record_epoch_metrics(
						epoch, train_outputs, delta, 
						self.tuning + ' (train)', metrics, 
						tb_loss_dict, tb_metrics_dict,
						best_losses, patience_counters
					)
					
					if not self.unfreezing == 'complete':
						zero_grad_for_non_added_tokens()
					
					optimizer.step()
					
					if not self.unfreezing == 'complete':
						verify_word_embeddings()
					
					saved_weights[epoch+1] = self.added_token_weights
					
					# evaluate the model on the dev set(s) and log results
					self.model.eval()
					
					with torch.no_grad():
						dev_losses = []
						for dataset in dev_inputs:
							dev_outputs = self.model(**dev_inputs[dataset], labels=dev_labels[dataset])
							dev_loss 	= dev_outputs.loss
							dev_losses 	+= [dev_loss.item()]
							
							record_epoch_metrics(
								epoch, dev_outputs, delta, 
								self.cfg.dev[dataset].name + ' (dev)', metrics, 
								tb_loss_dict, tb_metrics_dict, 
								best_losses, patience_counters,
								self.masked_dev_argument_data[dataset]['inputs'] if self.exp_type == 'newverb' else None
							)
						
						# Compute loss on masked training data without dropout; this is most representative of the testing procedure, so we can use it to determine the best epoch
						no_dropout_train_outputs 	= self.model(**masked_inputs, labels=labels)
						no_dropout_train_loss 		= no_dropout_train_outputs.loss
						
						dev_losses += [no_dropout_train_loss.item()]
						
						record_epoch_metrics(
							epoch, no_dropout_train_outputs, delta, 
							self.tuning + ' (masked, no dropout)', metrics, 
							tb_loss_dict, tb_metrics_dict, 
							best_losses, patience_counters, 
							self.masked_argument_data['inputs'] if self.exp_type == 'newverb' else None
						)
						
					add_tb_epoch_metrics(epoch, writer, tb_loss_dict, dev_losses, tb_metrics_dict)
					
					if np.mean(dev_losses) < best_mean_loss - delta:
						best_mean_loss 		= np.mean(dev_losses)
						patience_counter 	= 0
						best_epoch 			= epoch + 1
						if self.save_full_model:
							# need to use a deepcopy, else this changes and we overwrite the best state
							best_model_state_dict = deepcopy(self.model.state_dict())
					else:
						patience_counter += 1
						patience_counter = min(patience, patience_counter)
						
					metrics.append({'epoch': epoch + 1, 'dataset': 'overall', 'dataset_type': 'overall', 'metric': 'remaining patience overall', 'value': patience - patience_counter})
					writer.add_scalars('remaining patience', {**patience_counters, 'overall': patience - patience_counter}, epoch)
					t.set_postfix(pat=patience - patience_counter, avg_dev_loss='{0:5.2f}'.format(np.mean(dev_losses)), train_loss='{0:5.2f}'.format(train_loss.item()))
					
					if patience_counter >= patience and epoch + 1 >= min_epochs:
						log.info(f'Mean dev loss has not improved by {delta} in {patience_counter} epochs (min_epochs={min_epochs}). Halting training at epoch {epoch}.')
						break
			
			except KeyboardInterrupt:
				log.warning(f'Training halted manually at epoch {epoch+1}')
				pass
			
		add_tb_labels(epoch, writer, tb_metrics_dict)
		writer.flush()
		writer.close()
		
		# debug
		if 'debug' in self.cfg and self.cfg.debug and self.exp_type == 'newverb':
			self.__print_debug_predictions(epoch, total_epochs)
			log.info('')
<<<<<<< HEAD
			self.predict_sentence(f'epoch {str(epoch+1).zfill(len(str(epochs)))}', 'The local [MASK] will step in to help.', output_fun=log.info)
			self.predict_sentence(f'epoch {str(epoch+1).zfill(len(str(epochs)))}', 'The [MASK] will blork the [MASK].', output_fun=log.info)
			self.predict_sentence(f'epoch {str(epoch+1).zfill(len(str(epochs)))}', f'The {self.cfg.tuning.args["[subj]"][0]} will [MASK] the {self.cfg.tuning.args["[obj]"][0]}.', output_fun=log.info)
			self.predict_sentence(f'epoch {str(epoch+1).zfill(len(str(epochs)))}', 'The [MASK] will [MASK] the [MASK].', output_fun=log.info)
		
		self.add_tb_labels(writer, tb_metrics_dict, epoch)
=======
>>>>>>> d88134e6
		
		if not self.save_full_model:
			# we do minus two here because we've saved the randomly initialized weights @ 0 and the random seed
			log.info(f'Saving weights for random initializations and each of {len(saved_weights)-2} training epochs')
			save_weights(saved_weights)
		else:
			log.info(f'Saving model state with lowest avg dev loss (epoch={best_epoch}) to disk')
			with open(os.path.join(self.checkpoint_dir, 'model.pt'), 'wb') as f:
				torch.save(best_model_state_dict, f)
		
		metrics 		= pd.DataFrame(metrics)
		metrics 		= self.__add_hyperparameters_to_summary_df(metrics)
		metrics.metric 	= self.__format_strings_with_tokens_for_display(metrics.metric)
		
		metrics 		= metrics.sort_values(
			by=['dataset','metric','epoch'], 
			key=lambda col: sort_metrics(col)
		).reset_index(drop=True)
		
		log.info('Saving metrics')
		metrics.to_csv(os.path.join(self.checkpoint_dir, 'metrics.csv.gz'), index=False, na_rep='NaN')
		
		log.info('Creating fine-tuning metrics plots')
		self.create_metrics_plots(metrics)
	
	
	# word embedding analysis
	def get_cossims(
		self, tokens: List[str] = None, 
		targets: Dict[str,str] = {}, topk: int = 50,
		groups: List[str] = [],
		group_types: List[str] = [],
		group_labels: List[Dict[str,str]] = {},
	) -> pd.DataFrame:
		'''
		Returns a dataframe containing information about the k most similar tokens to tokens
		If targets is provided, also includes infomation about the cossim of the tokens to 
		the targets they are mapped to
			
			params:
				tokens (list) 			: list of tokens to get cosine similarities for
				targets (dict)			: for each token in tokens, which tokens to get cosine similarities for
				topk (int)				: how many of the most similar tokens to tokens to record
				groups (list)			: list of column names defined by cossims to use when applying group labels
				group_type (list)		: list of strings for each group_label naming the kinds of group
				group_labels (dict)		: list of dicts mapping the tokens to group labels for each group type
			
			returns:
				cossims (pd.DataFrame)	: dataframe containing information about cosine similarities for each token/target combination + topk most similar tokens
		'''
		def update_cossims(
			cossims: List[Dict], values: List[float],
			included_ids: List[int] = [], excluded_ids: List[int] = [], 
			k: int = None, target_group: str = ''
		) -> None:
			'''
			Updates the cossims list
				
				params:
					cossims (list)			: list of dicts containing information about cosine similarities
					values (list)			: cosine similarities for each token in the model's vocabulary
					included_ids (list)		: which cosine similarities to include in cossims
					excluded_ids (list)		: which cosine similarities to exclude from cossims
					k (int)					: how many of the most similar tokens to include
					target_group (str)		: which target_group cosine similarites are being recorded for
			'''
			if not included_ids:
				included_ids = list(range(len(values)))
			
			excluded_ids = tuner_utils.listify(excluded_ids)
			included_ids = tuner_utils.listify(included_ids)
			included_ids = set(included_ids).difference(set(excluded_ids))
			
			if k is None:
				k = len(included_ids)
			
			k = min(k, len(included_ids))
			
			cossims.extend([{
				'predicted_arg'	: token,
				'token_id' 		: i,
				'target_group'	: target_group, 
				'token'			: self.tokenizer.convert_ids_to_tokens(i), 
				'cossim'		: cossim
			} for i, cossim in enumerate(values) if i in included_ids][:k])
		
		tokens = self.tokens_to_mask if tokens is None else tokens
		targets = self.__format_tokens_for_tokenizer(targets) if targets else {}
		targets = tuner_utils.apply_to_all_of_type(targets, str, lambda token: token if tuner_utils.verify_tokens_exist(self.tokenizer, token) else None) or {}
		
		cos = nn.CosineSimilarity(dim=-1)
		cossims = []
		
		for token in tokens:
			token_id 		= self.tokenizer.convert_tokens_to_ids(token)
			token_embedding = self.word_embeddings[token_id]
			token_cossims 	= cos(token_embedding, self.word_embeddings)
			included_ids 	= torch.topk(token_cossims, k=topk+1).indices.tolist() # add one so we can leave out the identical token
			token_cossims 	= token_cossims.tolist()
			update_cossims(cossims=cossims, values=token_cossims, included_ids=included_ids, excluded_ids=token_id, k=topk, target_group=f'{topk} most similar')
			
			if token in targets:
				target_ids = [token_id for token_id in self.tokenizer.convert_tokens_to_ids(targets[token]) if token_id != self.unk_token_id]
				update_cossims(cossims=cossims, values=token_cossims, included_ids=target_ids, target_group=token)
				
				out_groups = {k: v for k, v in targets.items() if not k == token}
				for out_group_token in out_groups:
					out_group_target_ids = [token_id for token_id in self.tokenizer.convert_tokens_to_ids(targets[out_group_token]) if token_id != self.unk_token_id]
					update_cossims(cossims=cossims, values=token_cossims, included_ids=out_group_target_ids, target_group=out_group_token)
		
		cossims = pd.DataFrame(cossims)
		
		for col in ['predicted_arg', 'target_group']:
			cossims[col]	= self.__format_strings_with_tokens_for_display(cossims[col])
		
		cossims.token 		= tuner_utils.format_roberta_tokens_for_display(cossims.token) if self.model_name == 'roberta' \
							  else self.__format_strings_with_tokens_for_display(cossims.token)
		
		for group, group_type, group_label_map in zip(groups, group_types, group_labels):
			cossims[group_type] = [group_label_map[value] if value in group_label_map else value for value in cossims[group]]
		
		return cossims
	
	def get_tsnes(
		self, n: int = None, 
		targets: Dict[str,List[str]] = {},
		target_group_labels: Dict[str,str] = {},
		**tsne_kwargs
	) -> pd.DataFrame:
		'''
		Fits a TSNE to the model's word embeddings and returns the results
			
			params:
				n (int) 					: how many of the first n filtered tokens in the tokenizer to include
				targets (dict)				: maps token groups to targets to get TSNEs for
				target_group_labels (dict)	: names of the target groups (if different from the tokens)
				ndims (int)					: how many dims to fit the tsne to
				random_tsne_state (int)		: passed to TSNE()
				learning_rate (str)			: passed to TSNE()
				init (str)					: passed to TSNE()
				**tsne_kwargs (dict)		: passed to TSNE()
			
			returns:
				tsnes (pd.DataFrame)		: dataframe with information about tsne components
		'''
		def get_formatted_tsne_targets(n: int, targets: Dict, added_words: List[str]) -> Dict:
			'''
			Returns tsne targets filtered according to the model type being used
			
				params:
					n (int) 			: how many of the first n good candidates to include
					targets (dict)		: also include everything manually specified in here
					added_words (list)	: additional words to include
				
				returns:
					targets (dict)		: dict mapping token groups to targets formatted according to model conventions
			'''
			target_values 	= tuner_utils.flatten(list(targets.values()))
			tokenizer_keys 	= list(self.tokenizer.get_vocab().keys())
			
			# we convert to lower and remove roberta stuff for comparison to the dataset words
			# this can be done using dict comprehension, but this way turns out to be a bit faster
			comparison_keys	= [k.replace(chr(288), '').lower() for k in tokenizer_keys]
			
			pos 			= 'verbs' if self.exp_type == 'newverb' else 'nouns'
			
			with open(os.path.join(hydra.utils.get_original_cwd(), 'conf', pos + '.txt'), 'r') as f:
				candidates 	= [w.lower().strip() for w in f.readlines()]
			
			names_sets_keys = []
			if n is not None:
				names_sets_keys.append((f'first {n}', candidates, comparison_keys))
			
			if targets is not None:
				names_sets_keys.append(('targets', target_values, tokenizer_keys))
			
			targets = {}
			for name, candidate_set, set_keys in names_sets_keys:
				targets[name] 				= {}
				filtered_keys 				= [k for k in set_keys if k in candidate_set]
				selected_keys 				= [tokenizer_keys[set_keys.index(k)] for k in filtered_keys]
				
				 # remove duplicates while preserving order
				 # we get duplicates in roberta when pulling words from the uncased targets files
				targets[name]['words'] 		= list(dict.fromkeys(selected_keys))
				
				if self.model_name == 'roberta':
					# if we are using roberta, filter to tokens that start with a preceding space and are not followed by a capital letter (to avoid duplicates))
					targets[name]['words'] 	= [token for token in targets[name]['words'] if re.search(rf'^{chr(288)}(?![A-Z])', token)]
				
				targets[name]['words']		= [w for w in targets[name]['words'] if not w in added_words]
				if name == f'first {n}':
					targets[name]['words']	= targets[name]['words'][:n]
				
				targets[name]['words']		= targets[name]['words'] + added_words
				targets[name]['tokens']		= {k: self.tokenizer.convert_tokens_to_ids(k) for k in targets[name]['words']}
				targets[name]['embeddings'] = {k: self.word_embeddings[v].reshape(1,-1) for k, v in targets[name]['tokens'].items()}
			
			return targets
		
		formatted_targets 		= self.__format_tokens_for_tokenizer(targets)
		added_words			 	= self.tokens_to_mask
		targets 			 	= get_formatted_tsne_targets(n=n, targets=formatted_targets, added_words=added_words)
		
		if target_group_labels:
			target_group_labels = {self.__format_tokens_for_tokenizer(k): v for k, v in target_group_labels.items()}
		else:
			target_group_labels = {k: k for k in self.tokens_to_mask}
		
		tsne_results 			= []
		
		for group in targets:
			
			# gotta have at least two embeddings to do a tsne
			if len(targets[group]['embeddings']) > 1:
				# we create the TSNE object inside the loop to reset the random state each time for reproducibility
				tsne = TSNE(**tsne_kwargs)
				
				with torch.no_grad():
					vectors = torch.cat([embedding for embedding in targets[group]['embeddings'].values()])
					two_dim = tsne.fit_transform(vectors)
				
				for token, tsne1, tsne2 in zip(targets[group]['words'], two_dim[:,0], two_dim[:,1]):
					
					target_group = 'novel token' \
									if token in added_words \
									else group if group == f'first {n}' \
									else tuner_utils.multiplator([
										target_group 
										for target_group in formatted_targets 
										if token in formatted_targets[target_group]
									])
					
					target_group_label = target_group_labels[target_group] if target_group in target_group_labels else target_group
					
					tsne_results.append({
						'token' 			: token,
						'tsne1'				: tsne1,
						'tsne2'				: tsne2,
						'token_category'	: 'novel' if token in added_words else 'existing',
						'token_id'			: self.tokenizer.convert_tokens_to_ids(token),
						'tsne_type'			: group,
						'target_group'		: target_group,
						'target_group_label': target_group_label
					})
		
		tsne_results 				= pd.DataFrame(tsne_results)
		tsne_results.token			= tuner_utils.format_roberta_tokens_for_display(tsne_results.token) if self.model_name == 'roberta' \
									  else self.__format_strings_with_tokens_for_display(tsne_results.token)
		tsne_results.target_group 	= self.__format_strings_with_tokens_for_display(tsne_results.target_group)
							  
		
		return tsne_results
	
	
	# evaluation functions
	def predict_sentences(
		self,
		sentences: List[str] = None,
		info: str = '',
		output_fun: Callable = print
	) -> List[Dict]:
		'''
		Returns the model's predictions for each sentence in sentences
		
			params:
				sentences (list) : list of sentences to get predictions for
				info (str)		 : used when outputting results
				output_fun (fun) : how to display results
			
			returns:
				results (dict)	 : dict with inputs sentences, predicted_sentences, and model outputs 
								   for each sentence in sentences
		'''
		restore_training 	= False
		if self.model.training:
			restore_training = True
			log.warning('Cannot predict in training mode. Setting to eval mode temporarily.')
			self.model.eval()
		
		if sentences is None:
			sentences = f'The local {self.mask_token} will step in to help.'
			log.info(f'No sentence was provided. Using default sentence "{sentences}"')
		
		sentences = self.__format_data_for_tokenizer(tuner_utils.listify(sentences))
		
		with torch.no_grad():
			outputs = self.model(**self.tokenizer(sentences, return_tensors='pt', padding=True))
		
		logprobs 			= F.log_softmax(outputs.logits, dim=-1)
		predicted_ids 		= tuner_utils.listify(torch.squeeze(torch.argmax(logprobs, dim=-1)))
		predicted_sentences = [self.tokenizer.decode(predicted_sentence_ids) for predicted_sentence_ids in predicted_ids]
		
		if output_fun is not None:
			for sentence, predicted_sentence in zip(sentences, predicted_sentences):
				output_fun(f'{info + " " if info else ""}input: {sentence}, prediction: {predicted_sentence}')
		
		if restore_training:
			self.model.train()
		
		return {'inputs': sentences, 'predictions': predicted_sentences, 'outputs': outputs}
	
	def restore_weights(self, epoch: Union[int,str] = 'best_mean') -> Tuple[int,int]:
		'''
		Restores model weights @ the specified epoch
		
			params:
				epoch (int or str) 				: if int, the epoch to restore weights from
									  			  if str, a description of which epoch to pick (best_mean or best_sumsq)
			
			returns:
				epoch (int), total_epochs (int) : the epoch to which the model was restored, 
									  			  and the total number of epochs for which the model was trained	
		'''
		# if we have saved the full model and we are not on epoch zero, prefer that
		# this occurs when not freezing all parameters except the added token weights
		model_path 		= os.path.join(self.checkpoint_dir, 'model.pt')
		metrics 		= pd.read_csv(os.path.join(self.checkpoint_dir, 'metrics.csv.gz'))
		total_epochs 	= max(metrics.epoch)
		loss_df 		= metrics[(metrics.metric == 'loss') & (~metrics.dataset.str.endswith(' (train)'))]
		if os.path.isfile(model_path) and not epoch == 0:
			# we use the metrics file to determine the epoch at which the full model was saved
			# note that we have not saved the model state at each epoch, unlike with the weights
			# this is a limitation of the gradual unfreezing approach
			epoch = tuner_utils.get_best_epoch(loss_df, method='mean')
			
			log.info(f'Restoring model state from epoch {epoch}/{total_epochs}')
			
			with open(model_path, 'rb') as f:
				self.model.load_state_dict(torch.load(f))
			
			# set this so we reinitialize the model state if we later want to restore to epoch 0
			# we only need to do this if we're restoring from the full model state, instead of just restoring the weights
			self.load_full_model = True
			
		elif os.path.isfile(model_path) and epoch == 0 and self.restore_full_model:
			# recreate the model's initial state if we are loading from 0
			# we need to make sure that when we are restoring an unfrozen model to 0, we start at the initial state
			# if we had restored to a later epoch and then tried to go back to an earlier one just
			# by restoring the weights, that would still leave the rest of the model updates intact
			self.tokenizer = tuner_utils.create_tokenizer_with_added_tokens(self.string_id, self.tokens_to_mask, **self.cfg.model.tokenizer_kwargs)
			self.model = AutoModelForMaskedLM.from_pretrained(self.string_id, **self.cfg.model.model_kwargs)
			self.model.resize_token_embeddings(len(self.tokenizer))
			
			# if we try to re-load to 0, we don't need to bother reloading unless we've gone to a later epoch in the meantime
			self.load_full_model = False
			
		weights_path = os.path.join(self.checkpoint_dir, 'weights.pkl.gz')
		with gzip.open(weights_path, 'rb') as f:
			weights = pkl.load(f)
		
		if epoch == None or epoch in ['max', 'total', 'highest', 'last', 'final']:
			epoch = total_epochs
		elif 'best' in str(epoch):
			epoch = tuner_utils.get_best_epoch(loss_df, method=epoch)
		
		log.info(f'Restoring saved weights from epoch {epoch}/{total_epochs}')
		
		with torch.no_grad():
			for token in weights[epoch]:
				token_id = self.tokenizer.convert_tokens_to_ids(token)
				self.word_embeddings[token_id] = weights[epoch][token]
		
		# return the epoch and total_epochs to help if we didn't specify it
		return epoch, total_epochs
	
	def evaluate(self, eval_cfg: DictConfig) -> None:
		# this is just done so we can record it in the results
		self.__restore_original_random_seed()
		
		if eval_cfg.data.exp_type in ['newverb', 'newarg']:
			self.__evaluate_newtoken_experiment(eval_cfg=eval_cfg)
		else:
			self.__eval(eval_cfg=eval_cfg)
	
	def load_eval_file(self, eval_cfg: DictConfig) -> Dict:
		'''
		Loads a file from the specified path, returning a Dict of sentence types for model evaluation.
			
			params: 
				eval_cfg (DictConfig) : dictconfig containing evaluation configuration options
			
			returns:
				types_sentences (dict): dict with sentences, inputs, and arg_indices 
										for each sentence type in the eval data file
		'''
		resolved_path = os.path.join(hydra.utils.get_original_cwd(), 'data', eval_cfg.data.name)
		
		with open(resolved_path, 'r') as f:
			raw_input = [line.strip() for line in f]
		
		sentences 					= [[s.strip() for s in r.split(' , ')] for r in raw_input]
		sentences 					= self.__format_data_for_tokenizer(sentences)
		transposed_sentences 		= list(map(list, zip(*sentences)))
		
		# get the experiment-type specific evaluation groups
		if eval_cfg.data.exp_type == 'newverb':
			args 					= self.__format_strings_with_tokens_for_display(self.args)
			if 'added_args' in eval_cfg.data and self.args_group in eval_cfg.data.added_args:
				args				= {arg_type: args[arg_type] + eval_cfg.data.added_args[self.args_group][arg_type] for arg_type in args}
			
			# we're manually replacing the arguments with mask tokens and adding them back later to speed up evaluation
			# this is how we're evaluating anyway, so it doesn't make sense to ask the model for its thoughts on the same
			# input 6 different times.
			gf_regex 				= re.sub(r'(\[|\])', '\\ \\1', '|'.join([arg for arg in args])).replace(' ', '')
			masked_arg_indices 		= [re.findall(rf'({gf_regex})', sentence) for sentences in transposed_sentences for sentence in sentences]
			
			for i, _ in enumerate(transposed_sentences):
				for j, _ in enumerate(transposed_sentences[i]):
					for gf in args:
						transposed_sentences[i][j] = transposed_sentences[i][j].replace(gf, self.mask_token)
			
		if self.exp_type in ['newverb', 'newarg']:
			sentence_types = eval_cfg.data.sentence_types
		else:
			# dummy value
			sentence_types = range(len(sentences))
		
		assert len(eval_cfg.data.sentence_types) == len(transposed_sentences), 'Number of sentence types does not match in data config and data!'
		
		to_mask 								= self.mask_token if self.exp_type == 'newverb' else self.tokens_to_mask
		lens 									= [len(sentence_group) for sentence_group in transposed_sentences]
		
		# way faster to flatten the inputs and then restore instead of looping
		flattened_sentences 					= tuner_utils.flatten(transposed_sentences)
		masked_inputs, _, masked_token_indices 	= self.__create_inputs(sentences=flattened_sentences, to_mask=to_mask, masking_style='always')
		
		# if we are doing a newverb experiment, we only gave the model the masked data once to avoid reevaluating it redundantly.
		# now we determine the correct mapping of grammatical functions to masked token positions for evaluation
		if self.exp_type == 'newverb':
			gf_masked_token_indices = []
			for token_indices_map, gfs in zip(masked_token_indices, masked_arg_indices):
				gf_masked_token_indices.append({gfs[i]: token_indices_map[key] for i, key in enumerate(token_indices_map)})
			
			masked_token_indices = gf_masked_token_indices
			
		types_sentences 						= {}
		for sentence_type, n_sentences, sentence_group in zip(sentence_types, lens, transposed_sentences):
			types_sentences[sentence_type]								= {}
			types_sentences[sentence_type]['sentences'] 				= sentence_group
			
			types_sentences[sentence_type]['inputs']					= {}
			types_sentences[sentence_type]['inputs']['input_ids']		= masked_inputs['input_ids'][:n_sentences]
			types_sentences[sentence_type]['inputs']['attention_mask']	= masked_inputs['attention_mask'][:n_sentences]
			masked_inputs['input_ids']									= masked_inputs['input_ids'][n_sentences:]
			masked_inputs['attention_mask']								= masked_inputs['attention_mask'][n_sentences:]
			
			types_sentences[sentence_type]['masked_token_indices']		= masked_token_indices[:n_sentences]
			masked_token_indices										= masked_token_indices[n_sentences:]
		
		if (
			not all(sentence_type in types_sentences for sentence_type in sentence_types) or \
			any(masked_token_indices) or torch.any(masked_inputs['input_ids']) or torch.any(masked_inputs['attention_mask'])
		):
			raise ValueError('The number of sentences and inputs does not match!')
		
		# safely unflatten the dict (if we have only a single sentence type as in the PTB experiments)
		types_sentences = tuner_utils.unlistify(types_sentences)
		
<<<<<<< HEAD
		with PdfPages(os.path.join(self.checkpoint_dir,'metrics.pdf')) as pdf:
			for metric in all_metrics:
				
				like_metrics = get_like_metrics(self, metric, metrics.metric.unique())
				
				ulim = np.max([*metrics[(metrics.metric == metric) & (~metrics.value.isnull())].value.values])
				llim = np.min([*metrics[(metrics.metric == metric) & (~metrics.value.isnull())].value.values])
				
				for m in like_metrics:
					ulim = np.max([ulim, *metrics[(metrics.metric == m) & (~metrics.value.isnull())].value.values])
					llim = np.min([llim, *metrics[(metrics.metric == m) & (~metrics.value.isnull())].value.values])
				
				adj = max(np.abs(ulim - llim)/40, 0.05)
				
				fig, ax = plt.subplots(1)
				fig.set_size_inches(9, 7)
				ax.set_ylim(llim - adj, ulim + adj)
				metrics.dataset = [dataset.replace('_', ' ') for dataset in metrics.dataset] # for legend titles
				
				# do this manually so we don't recycle colors
				num_datasets = len(metrics[metrics.dataset != 'overall'].dataset.unique())+1 # add one for mean, which also gets used for overall
				palette = sns.color_palette(n_colors=num_datasets) if num_datasets <= 10 else sns.color_palette('hls', num_datasets) # if we have more than 10 dev sets, don't repeat colors
				sns.set_palette(palette)
				
				if metric == 'remaining patience':
					if len(metrics[(~metrics.dataset.str.endswith('(train)')) & (metrics.dataset != 'overall')].dataset.unique()) > 1:
						global_patience = metrics[metrics.metric == 'remaining patience overall'][['epoch', 'dataset', 'dataset_type', 'metric', 'value']]
						sns.lineplot(data = pd.concat([metrics[metrics.metric == metric], global_patience], ignore_index=True), x = 'epoch', y = 'value', ax=ax, hue='dataset', style='dataset_type', legend ='full')
						ax.set_ylabel(metric)
						plt.yticks(determine_int_axticks(pd.concat([pd.concat([metrics[metrics.metric == metric].value, metrics[metrics.metric == 'remaining patience overall'].value], ignore_index=True).astype(int), pd.Series(0)], ignore_index=True)))
						handles, labels = ax.get_legend_handles_labels()
					else:
						sns.lineplot(data = metrics[(metrics.metric == metric) & (~metrics.value.isnull())][['epoch', 'value', 'dataset', 'dataset_type']], x = 'epoch', y = 'value', ax=ax, hue='dataset', style='dataset_type', legend='full')
						ax.set_ylabel(metric)
						plt.yticks(determine_int_axticks(pd.concat([metrics[(metrics.metric == 'remaining patience') & (metrics.dataset != 'overall')].value.astype(int), pd.Series(0)], ignore_index=True)))
						handles, labels = ax.get_legend_handles_labels()
				elif self.exp_type == 'newverb' and any([re.search(arg_type, metric) for arg_type in self.cfg.tuning.args]):
					# this occurs when we're doing a newverb exp and we want to plot the individual tokens in addition to the mean
					like_metrics = [m for m in like_metrics if re.sub(r'\[(.*)\].*', '[\\1]', metric) in m]
					token_metrics = metrics[(metrics.metric.isin(like_metrics)) & (metrics.dataset != 'overall')][['epoch', 'metric', 'value', 'dataset', 'dataset_type']]
					token_metrics['token'] = [re.sub(r'^([^\s]+).*', '\\1', m) for m in token_metrics.metric]
					
					v_adjust = (ax.get_ylim()[1] - ax.get_ylim()[0])/100
					
					sns.lineplot(data = metrics[(metrics.metric == metric) & (metrics.dataset != 'overall') & (~metrics.value.isnull())][['epoch', 'value', 'dataset', 'dataset_type']], x = 'epoch', y = 'value', ax = ax, hue='dataset', style='dataset_type', legend='full')
					ax.set_ylabel(metric)
					if not token_metrics.empty:
						for t, token_data in token_metrics.groupby('token'):
							token_data = token_data[~token_data.value.isnull()].reset_index(drop=True)
							sns.lineplot(data = token_data[~token_data.value.isnull()], x='epoch', y='value', ax=ax, hue='dataset', style='dataset_type', linewidth=0.5, legend=False, alpha=0.3)
							for dataset, dataset_token_data in token_data.groupby('dataset'):
								ax.text(floor(max(dataset_token_data.epoch)*.8), dataset_token_data[dataset_token_data.epoch == floor(max(dataset_token_data.epoch)*.8)].value-v_adjust, t, size=6, horizontalalignment='center', verticalalignment='top', color='black', zorder=15, alpha=0.3)
					
					if len(metrics[(~metrics.dataset.str.endswith('(train)')) & (metrics.dataset != 'overall')].dataset.unique()) > 1:
						sns.lineplot(data = metrics[(~metrics.dataset.str.endswith('(train)')) & (metrics.dataset != 'overall') & (metrics.metric == metric)], x = 'epoch', y = 'value', ax = ax, color = palette[-1], ci = 68)
						ax.set_ylabel(metric)
						handles, labels = ax.get_legend_handles_labels()
						handles += [ax.lines[-1]]
						labels += ['mean dev']
						ax.legend(handles=handles,labels=labels)
						ax.lines[-1].set_linestyle(':')
				else:
					sns.lineplot(data = metrics[(metrics.metric == metric) & (metrics.dataset != 'overall') & (~metrics.value.isnull())][['epoch', 'value', 'dataset', 'dataset_type']], x = 'epoch', y = 'value', ax = ax, hue='dataset', style='dataset_type', legend='full')
					ax.set_ylabel(metric)
					if len(metrics[~metrics.dataset.str.endswith('(train)') & (metrics.dataset != 'overall')].dataset.unique()) > 1:
						sns.lineplot(data = metrics[(~metrics.dataset.str.endswith('(train)')) & (metrics.dataset != 'overall') & (metrics.metric == metric)], x = 'epoch', y = 'value', ax = ax, color = palette[-1], ci = 68)
						handles, labels = ax.get_legend_handles_labels()
						handles += [ax.lines[-1]]
						labels += ['mean dev']
						ax.legend(handles=handles,labels=labels)
						ax.lines[-1].set_linestyle(':')
				
				# remove redundant information from the legend
				handles = ax.get_legend().legendHandles
				labels = [text.get_text() for text in ax.get_legend().texts]
				handles_labels = tuple(zip(handles, labels))
				handles_labels = [handle_label for handle_label in handles_labels if not handle_label[1] in ['dataset', 'dataset_type', 'train', 'dev', 'global']]
				handles = [handle for handle, _ in handles_labels]
				labels = [label for _, label in handles_labels]
				ax.legend(handles=handles, labels=labels, fontsize=9)
			
				plt.xticks(xticks)
				
				title = f'{self.model_name} {metric}\n'
				title += f'tuning: {self.cfg.tuning.name.replace("_", " ")}, '
				title += ((f'masking: ' + self.masked_tuning_style) if self.masked else "unmasked") + ', '
				title += 'mask args, ' if self.mask_args else ''
				title += f'{"with punctuation" if not self.cfg.hyperparameters.strip_punct else "no punctuation"}'
				title += '\n' if self.unfreezing is None else (f', {self.unfreezing} unfreezing' + (f' ({self.unfreezing_epochs_per_layer})\n' if self.unfreezing == 'gradual' else '\n'))
				title += f'args group: {self.cfg.tuning.which_args}\n' if self.exp_type == 'newverb' else ''
				title += f'epochs: {metrics.epoch.max()} (min: {metrics.min_epochs.unique()[0]}, max: {metrics.max_epochs.unique()[0]}), patience: {self.cfg.hyperparameters.patience} (\u0394={self.cfg.hyperparameters.delta})\n\n'
				
				if metric == 'remaining patience':
					if len(metrics[(~metrics.dataset.str.endswith('(train)')) & (metrics.dataset != 'overall')].dataset.unique()) > 1:
						# we don't see to say the max for patience, since it is already given and constant for every dataset
						title += f'overall: min @ {global_patience.loc[global_patience.value.idxmin(), "epoch"]}: {int(min(global_patience.value))}\n'
					
					title += f'{self.cfg.tuning.name.replace("_", " ")} (train): min @ {metrics.loc[metrics[(metrics.dataset == self.cfg.tuning.name.replace("_"," ") + " (train)") & (metrics.metric == metric)].value.idxmin(), "epoch"]}: {int(min(metrics[(metrics.dataset == self.cfg.tuning.name.replace("_", " ") + " (train)") & (metrics.metric == metric)].value))}'
					title += f'\n{self.cfg.tuning.name.replace("_", " ")} (masked, no dropout): min @ {metrics.loc[metrics[(metrics.dataset == self.cfg.tuning.name.replace("_"," ") + " (masked, no dropout)") & (metrics.metric == metric)].value.idxmin(), "epoch"]}: {int(min(metrics[(metrics.dataset == self.cfg.tuning.name.replace("_", " ") + " (masked, no dropout)") & (metrics.metric == metric)].value))}'
					
					for dataset in self.cfg.dev:
						title += f'\n{dataset.replace("_", " ")} (dev): min @ {metrics.loc[metrics[(metrics.dataset == self.cfg.dev[dataset].name.replace("_", " ") + " (dev)") & (metrics.metric == metric)].value.idxmin(), "epoch"]}: {int(min(metrics[(metrics.dataset == self.cfg.dev[dataset].name.replace("_", " ") + " (dev)") & (metrics.metric == metric)].value))}'
				else:
					if len(metrics[(~metrics.dataset.str.endswith('(train)')) & (metrics.metric == metric)].dataset.unique()) > 1:
						mean = metrics[(~metrics.dataset.str.endswith('(train)')) & (metrics.dataset != 'overall') & (metrics.metric == metric)][['epoch','value']].groupby('epoch')['value'].agg('mean')
						title += f'mean dev: max @ {int(mean.idxmax())}: {round(mean.max(), 2)}, '
						title += f'min @ {int(mean.idxmin())}: {round(mean.min(), 2)}\n'
					
					# this conditional is added because we do not have metrics for the new argument data in the new verb experiments from the training set with dropout
					if not metrics[(metrics.dataset == self.cfg.tuning.name.replace("_", " ") + " (train)") & (metrics.metric == metric)].value.dropna().empty:
						title += f'{self.cfg.tuning.name.replace("_", " ")} (train): max @ {metrics.loc[metrics[(metrics.dataset == self.cfg.tuning.name.replace("_"," ") + " (train)") & (metrics.metric == metric)].value.idxmax(), "epoch"]}: {round(max(metrics[(metrics.dataset == self.cfg.tuning.name.replace("_", " ") + " (train)") & (metrics.metric == metric)].value),2)}, '
						title += f'min @ {metrics.loc[metrics[(metrics.dataset == self.cfg.tuning.name.replace("_"," ") + " (train)") & (metrics.metric == metric)].value.idxmin(), "epoch"]}: {round(min(metrics[(metrics.dataset == self.cfg.tuning.name.replace("_", " ") + " (train)") & (metrics.metric == metric)].value),2)}'
					
					title += f'\n{self.cfg.tuning.name.replace("_", " ")} (masked, no dropout): max @ {metrics.loc[metrics[(metrics.dataset == self.cfg.tuning.name.replace("_"," ") + " (masked, no dropout)") & (metrics.metric == metric)].value.idxmax(), "epoch"]}: {round(max(metrics[(metrics.dataset == self.cfg.tuning.name.replace("_", " ") + " (masked, no dropout)") & (metrics.metric == metric)].value),2)}, '
					title += f'min @ {metrics.loc[metrics[(metrics.dataset == self.cfg.tuning.name.replace("_"," ") + " (masked, no dropout)") & (metrics.metric == metric)].value.idxmin(), "epoch"]}: {round(min(metrics[(metrics.dataset == self.cfg.tuning.name.replace("_", " ") + " (masked, no dropout)") & (metrics.metric == metric)].value),2)}'
					
					for dataset in self.cfg.dev:
						title += f'\n{dataset.replace("_", " ")} (dev): max @ {metrics.loc[metrics[(metrics.dataset == self.cfg.dev[dataset].name.replace("_", " ") + " (dev)") & (metrics.metric == metric)].value.idxmax(), "epoch"]}: {round(max(metrics[(metrics.dataset == self.cfg.dev[dataset].name.replace("_", " ") + " (dev)") & (metrics.metric == metric)].value),2)}, '
						title += f'min @ {metrics.loc[metrics[(metrics.dataset == self.cfg.dev[dataset].name.replace("_", " ") + " (dev)") & (metrics.metric == metric)].value.idxmin(), "epoch"]}: {round(min(metrics[(metrics.dataset == self.cfg.dev[dataset].name.replace("_", " ") + " (dev)") & (metrics.metric == metric)].value),2)}'
				
				title = ax.set_title(title)
				fig.tight_layout()
				fig.subplots_adjust(top=0.7)
				pdf.savefig()
				plt.close('all')
				del fig
	
=======
		return types_sentences
>>>>>>> d88134e6
	
	def summarize_results(self, results: Dict) -> Dict:
		'''
		Summarizes model results
		
			params:
				results (dict): a dict containing results
			
			returns:
				results (dict): dict containing summary of results
		'''
		summary = {}
		
		# Define theme and recipient ids
		ricket = 'RICKET' if not 'uncased' in self.string_id else 'ricket'
		thax = 'THAX' if not 'uncased' in self.string_id else 'thax'
		
		ricket = self.tokenizer.convert_tokens_to_ids(ricket)
		thax = self.tokenizer.convert_tokens_to_ids(thax)
		
		assert ricket != self.unk_token_id, 'RICKET was not correctly added to the tokenizer!'
		assert thax != self.unk_token_id, 'RICKET was not correctly added to the tokenizer!'
		
<<<<<<< HEAD
		with torch.no_grad():
			outputs = self.model(**self.tokenizer(sentence, return_tensors='pt', padding=True).to(self.device))
=======
		# Cumulative log probabilities for <token> in <position>
		theme_in_theme = []
		theme_in_recipient = []
		recipient_in_theme = []
		recipient_in_recipient = []
>>>>>>> d88134e6
		
		# Confidence in predicting <token> over the alternative
		ricket_confidence = []
		thax_confidence = []
		
<<<<<<< HEAD
		if output_fun is not None:
			# ljust is a hack given the debug sentences we're using b/c tabs won't always line up
			output_fun(f'{info + " " if info else ""}input: {(sentence+",").ljust(40)}, prediction: {predicted_sentence}')
=======
		# Confidence that position is an <animacy> noun
		animate_confidence = []
		inanimate_confidence = []
>>>>>>> d88134e6
		
		# Entropies in various positions
		theme_entropy = []
		recipient_entropy = []
		
		for result in results:
			for token in result:
				scores = result[token]['mean grouped log probability']
				probabilities = result[token]['probabilities']
				categorical_distribution = Categorical(probs=probabilities)
				entropy = categorical_distribution.entropy()
				
				if target == ricket:
					theme_in_recipient.append(scores['theme'])
					recipient_in_recipient.append(scores['recipient'])
					recipient_entropy.append(entropy)
					ricket_confidence.append(scores['recipient'] - scores['theme'])
					animate_confidence.append(scores['animate'] - scores['inanimate'])
				elif target == thax:
					theme_in_theme.append(scores['theme'])
					recipient_in_theme.append(scores['recipient'])
					theme_entropy.append(entropy)
					thax_confidence.append(scores['theme'] - scores['recipient'])
					inanimate_confidence.append(scores['animate'] - scores['inanimate'])
		
		summary['theme'] = {
			'entropy' : theme_entropy,
			'animacy_conf' : inanimate_confidence,
			'token_conf' : thax_confidence
		}
		
		summary['recipient'] = {
			'entropy' : recipient_entropy,
			'animacy_conf' : animate_confidence,
			'token_conf' : ricket_confidence
		}
		
		return summary
	
	def get_odds_ratios_summary(
		self, 
		epoch: int, 
		eval_cfg: DictConfig, 
		data: Dict = None
	) -> Union[pd.DataFrame,Dict]:
		'''
		Returns a dataframe containing a summary of odds ratios data
			
			params:
				epoch (int)							: which epoch to evaluate
				eval_cfg (DictConfig)				: a dictconfig containing evaluation config options
				data (dict)							: a dict consisting of sentences, inputs, and arg_indices
													  to evaluate model performance on
			
			returns:
				odds_ratios_summary (pd.DataFrame)	: dataframe containing a summary of the odds ratios data
		'''
		
		# use data if provided so we don't have to reload it, but load it automatically if not
		data 				= self.load_eval_file(eval_cfg) if data is None else data
		epoch, total_epochs = self.restore_weights(epoch)
		
		# debug
		if 'debug' in eval_cfg and eval_cfg.debug:
			self.__print_debug_predictions(epoch, total_epochs)
			log.info('')
		
		# get the experiment-type specific evaluation groups
		if eval_cfg.data.exp_type == 'newverb':	
			args = self.args
			if 'added_args' in eval_cfg.data and self.args_group in eval_cfg.data.added_args:
				args		= {arg_type: args[arg_type] + self.__format_tokens_for_tokenizer(eval_cfg.data.added_args[self.args_group][arg_type]) for arg_type in args}
		else:
			args 			= self.tokens_to_mask
			tokens_to_roles = {self.__format_tokens_for_tokenizer(v): k for k, v in eval_cfg.data.eval_groups.items()}
		
		# when we load the eval data, we want to return it grouped by sentence type for general ease of use.
		# however, concatenating everything together for evaluation is faster. For this reason, we join everything together,
		# then evaluate, and then split it apart. this may seem a bit redundant, but that's why we're doing it this way
		inputs = {
			'input_ids'		: torch.cat([data[sentence_type]['inputs']['input_ids'] for sentence_type in data]),
			'attention_mask': torch.cat([data[sentence_type]['inputs']['attention_mask'] for sentence_type in data])
		}
		
		masked_token_indices	= tuner_utils.flatten([data[sentence_type]['masked_token_indices'] for sentence_type in data])
		sentences				= tuner_utils.flatten([data[sentence_type]['sentences'] for sentence_type in data])
		
		log.info(f'Evaluating model on testing data')
		with torch.no_grad():
			outputs 			= self.model(**inputs)
		
		odds_ratios_summary 	= self.__collect_results(outputs=outputs, masked_token_indices=masked_token_indices, sentences=sentences, eval_groups=args)
		odds_ratios_summary 	= pd.DataFrame(odds_ratios_summary)
		
		# here's where we add back the sentence type and sentence number information that we collapsed when pasting everything together to run the model
		
		# get the number of sentences of each type
		num_sentences			= [len(data[sentence_type]['sentences']) for sentence_type in data]
		
		# get the sentence types
		sentence_types			= [sentence_type for sentence_type in data]
		
		# repeat each sentence type the appropriate number of times
		sentence_types			= tuner_utils.flatten([[sentence_type] * num for sentence_type, num in zip(sentence_types, num_sentences)])
		
		# construct from 0 to n sentence numbers corresponding to the number of sentences of each type
		sentence_nums			= tuner_utils.flatten([list(range(num)) for num in num_sentences])
		
		# add these columns back to the data. this works because the sentences are ordered in the same way in the data dict as when we concat them together
		# we do this for each token, since each eval token will be represented for each sentence
		for token in odds_ratios_summary.token.unique():
			odds_ratios_summary.loc[odds_ratios_summary.token == token, 'sentence type'] 	= sentence_types
			odds_ratios_summary.loc[odds_ratios_summary.token == token, 'sentence num']		= sentence_nums
		
		# reorder and rename the columns for display and ease of use
		odds_ratios_summary			= tuner_utils.move_cols(odds_ratios_summary, cols_to_move=['sentence type', 'sentence num'], ref_col='sentence', position='after')
		odds_ratios_summary.columns = [col.replace(' ', '_') for col in odds_ratios_summary.columns]
		
		# add experiment specific information
		if eval_cfg.data.exp_type == 'newverb':
			odds_ratios_summary['token_type'] 		= ['tuning' if token in self.args.values() else 'eval only' for token in odds_ratios_summary.token]
			# replace the mask tokens in the sentences with the argument types according to the mask token indices
			for sentence, gf_indices in zip(odds_ratios_summary.sentence.unique().copy(), masked_token_indices):
				for gf in gf_indices:
					current_sentence 	= odds_ratios_summary.loc[odds_ratios_summary.sentence == sentence].sentence.unique()[0]
					current_sentence 	= current_sentence.replace(self.mask_token, gf, 1)
					# we know there is a unique sentence since that is how we are looping
					odds_ratios_summary.loc[odds_ratios_summary.sentence == sentence, 'sentence'] = current_sentence
					sentence 			= current_sentence
		else:
			odds_ratios_summary['role_position'] 	= [tokens_to_roles[token] for token in odds_ratios_summary.token]
		
		# format the strings with tokens for display purposes before returning
		for col in ['ratio_name', 'token', 'arg_type']:
			odds_ratios_summary[col] = self.__format_strings_with_tokens_for_display(odds_ratios_summary[col]).tolist()
		
		# add information about the evaluation parameters
		odds_ratios_summary = odds_ratios_summary.assign(
			eval_data 		= eval_cfg.data.name.split('.')[0],					
			epoch_criteria 	= eval_cfg.epoch if isinstance(eval_cfg.epoch, str) else 'manual',
			eval_epoch 		= epoch,
			total_epochs 	= total_epochs,
		)
		
		# add Tuner hyperparameters to the data
		odds_ratios_summary = self.__add_hyperparameters_to_summary_df(odds_ratios_summary)
		
		# for now, we are not using these columns, so we're dropping them before returning. we can easily change this later if desired
		odds_ratios_summary = odds_ratios_summary.drop(
			['logit', 'probability', 'log_probability', 'surprisal', 'predicted_sentence', 'predicted_ids'], axis=1
		)
		
		return odds_ratios_summary
	
	# wrapper/helper functions for plots/accuracies (implemented in tuner_utils and tuner_plots)
	def create_metrics_plots(self, metrics: pd.DataFrame) -> None:
		'''
		Calculates which metrics to plot using identical y axes and which to plot on the same figure, and plots metrics
		
			params:
				metrics (pd.DataFrame)	: a dataframe containing metrics to plot
		'''
		ignore_for_ylims = deepcopy(self.tokens_to_mask)
		dont_plot_separately = []
		
		if self.exp_type == 'newverb':
			
			ignore_for_ylims += tuner_utils.flatten([[arg_type, f'({arg_type})'] for arg_type in list(self.args.keys())]) + \
								self.__format_strings_with_tokens_for_display(tuner_utils.flatten([self.args[arg_type] for arg_type in self.args]))
			
			args = deepcopy(self.args)
			args = {k: self.__format_strings_with_tokens_for_display(v) for k, v in args.items()}
			
			for arg_type in args:
				for arg in args[arg_type]:
					dont_plot_separately.extend([m for m in metrics.metric.unique() if m.startswith(f'{arg} ({arg_type})')])
		
<<<<<<< HEAD
		with PdfPages(f'{dataset_name}-{epoch_label}-tsne-plots.pdf') as pdf:
			for word_vectors, words in ((first_n_word_vectors, first_n_words), (set_targets_word_vectors, set_targets_words)):
				if word_vectors is not None:
					tsne = TSNE(2, random_state=random_tsne_state, learning_rate='auto', init='pca')
					with torch.no_grad():
						two_dim = tsne.fit_transform(torch.cat((word_vectors, added_word_vectors)))
					
					two_dim_df = pd.DataFrame(list(zip(words, two_dim[:,0], two_dim[:,1])), columns = ['token', 'tsne1', 'tsne2'])
					two_dim_df['token_category'] = ['existing' if not w in added_words else 'novel' for w in two_dim_df.token.values]
					target_group = [f'first {n}' if not w in added_words else 'novel token' for w in two_dim_df.token.values] if words == first_n_words else []
					if not target_group:
						for w in two_dim_df.token.values:
							if w.replace(chr(288), '') in list(itertools.chain(*list(set_targets.values()))):
								for k in set_targets:
									if w.replace(chr(288), '') in set_targets[k]:
										target_group.append((k.lower() if 'uncased' in self.string_id else k) + ' target')
							else:
								target_group.append('novel token')
					
					two_dim_df['target_group'] = target_group
					two_dim_df['target_group_label'] = [target_group_labels[target_group.replace(' target', '')] if target_group.replace(' target', '') in target_group_labels else target_group for target_group in two_dim_df.target_group]
					two_dim_df['tsne_type'] = f'first {n}' if words == first_n_words else 'set targets'
					
					fig, ax = plt.subplots(1)
					fig.set_size_inches(12, 10)
					
					sns.scatterplot(data = two_dim_df.sort_values(by=['target_group'], key = lambda col: -col.str.match('^novel token$')), x = 'tsne1', y = 'tsne2', s=18, ax=ax, hue='target_group_label', legend='full')
					v_adjust = (ax.get_ylim()[1] - ax.get_ylim()[0])/150
					
					for line in range(len(two_dim_df)):
						if two_dim_df.loc[line].token in added_words:
							ax.text(two_dim_df.loc[line].tsne1, two_dim_df.loc[line].tsne2-v_adjust, two_dim_df.loc[line].token.replace(chr(288), ''), size=10, horizontalalignment='center', verticalalignment='top', color='black')
						else:
							ax.text(two_dim_df.loc[line].tsne1, two_dim_df.loc[line].tsne2-v_adjust, two_dim_df.loc[line].token.replace(chr(288), ''), size=6, horizontalalignment='center', verticalalignment='top', color='black')
					
					legend = [c for c in ax.get_children() if isinstance(c, matplotlib.legend.Legend)][0]
					legend._legend_title_box._text._text = legend._legend_title_box._text._text.replace('_', ' ').replace(' label', '')
					
					ax.set_xlabel('t-SNE 1', fontsize=8)
					ax.set_ylabel('t-SNE 2', fontsize=8)
					
					if words == first_n_words:
						title = f'{self.model_name} t-SNEs of first {n} token(s) and novel token(s) (filtered)'
					else:
						title = f'{self.model_name} t-SNEs of {summary.eval_data.unique()[0]} target group(s) token(s) and novel token(s) (filtered)'
					
					title += f' @ epoch {summary.eval_epoch.unique()[0]}/{summary.total_epochs.unique()[0]} ({summary.epoch_criteria.unique()[0].replace("_", " ")})\n'
					title += f'min epochs: {summary.min_epochs.unique()[0]}, '
					title += f'max epochs: {summary.max_epochs.unique()[0]}'
					title += f', patience: {summary.patience.unique()[0]}'
					title += f' (\u0394={summary.delta.unique()[0]})\n'
					title += f'tuning: {summary.tuning.unique()[0]}, '
					title += ((f'masking: ' + summary.masked_tuning_style.unique()[0]) if summary.masked.unique()[0] else "unmasked") + ', '
					title += f'mask args, ' if all(summary.mask_args) else ''
					title += f'{"with punctuation" if not summary.strip_punct.unique()[0] else "no punctuation"}'
					title += f', {summary.unfreezing.unique()[0]} unfreezing' if len(summary.unfreezing.unique()) == 1 else ''
					if self.exp_type == 'newverb':
						title += f'\nargs group: {self.cfg.tuning.which_args}'
					
					fig.suptitle(title)
					fig.tight_layout()
					
					pdf.savefig()
					plt.close()
					
					tsne_df_tmp = two_dim_df
					tsne_df_tmp['token_id'] = [self.tokenizer.convert_tokens_to_ids(token) for token in words]
					tsne_df_tmp = tsne_df_tmp.assign(
						model_id = summary.model_id.unique()[0],
						model_name = summary.model_name.unique()[0],
						eval_data = summary.eval_data.unique()[0],
						tuning = summary.tuning.unique()[0],
						masked = summary.masked.unique()[0],
						masked_tuning_style = summary.masked_tuning_style.unique()[0],
						strip_punct = summary.strip_punct.unique()[0],
						eval_epoch = summary.eval_epoch.unique()[0],
						total_epochs = summary.total_epochs.unique()[0],
						patience = summary.patience.unique()[0],
						delta = summary.delta.unique()[0],
						min_epochs = summary.min_epochs.unique()[0],
						max_epochs = summary.max_epochs.unique()[0],
						epoch_criteria = summary.epoch_criteria.unique()[0],
						random_seed = summary.random_seed.unique()[0],
						random_tsne_state = random_tsne_state,
						unfreezing = summary.unfreezing.unique()[0],
						unfreezing_epochs_per_layer = summary.unfreezing_epochs_per_layer.unique()[0],
						mask_args = summary.mask_args.unique()[0],
					)
					
					if self.exp_type == 'newverb':
						tsne_df_tmp['args_group'] = self.cfg.tuning.which_args
					
					tsne_df = pd.concat([tsne_df, tsne_df_tmp], ignore_index=True)
		
		tsne_df.to_csv(f'{dataset_name}-{epoch_label}-tsne.csv.gz', index=False)
	
	def plot_cossims(self, cossims: pd.DataFrame) -> None:
		cossims = cossims[~cossims.target_group.str.endswith('most similar')].copy().reset_index(drop=True)
		if cossims.empty:
			log.info('No target groups were provided for cosine similarities. No comparison plots for cosine similarities can be created.')
			return
		
		if len(cossims.predicted_arg.unique()) <= 1:
			log.info(f'One or fewer predicted arguments were provided for cosine similarities ({cossims.target_group.unique()[0]}). No comparison plots for cosine similarities can be created.')
			return
		
		# we do this swap to fix the labels (without losing any data)
		# if the dataframe contains info about models other than roberta, this will already have been fixed the multieval script, so we don't touch it
		if 'roberta' in cossims.model_name.unique() and len(cossims.model_name.unique()) == 1:
			for col in ['predicted_arg', 'target_group']:
				# first, replace the ones that don't start with spaces before with a preceding ^
				cossims.loc[(cossims['model_name'] == 'roberta') & ~(cossims[col].str.startswith(chr(288))), col] = \
					cossims[(cossims['model_name'] == 'roberta') & ~(cossims[col].str.startswith(chr(288)))][col].str.replace(r'^(.)', r'^\1', regex=True)
				
				# then, replace the ones with the preceding special character (since we are mostly using them in the middle of sentences)
				cossims.loc[(cossims['model_name'] == 'roberta') & (cossims.token.str.startswith(chr(288))), col] = \
					cossims[(cossims['model_name'] == 'roberta') & (cossims.token.str.startswith(chr(288)))][col].str.replace(chr(288), '')
		
		if len(cossims.model_id.unique()) > 1:
			cossims['cossim'] = cossims['mean']
			cossims = cossims.drop('mean', axis = 1)
		else:
			cossims['sem'] = 0
		
		filename = cossims.eval_data.unique()[0] + '-'
		epoch_label = cossims.epoch_criteria.unique()[0] if len(cossims.epoch_criteria.unique()) == 1 else ''
		if len(cossims.model_id.unique()) == 1:
			epoch_label = '-' + epoch_label
			magnitude = floor(1 + np.log10(cossims.total_epochs.unique()[0]))
			epoch_label = f'{str(cossims.eval_epoch.unique()[0]).zfill(magnitude)}{epoch_label}'
		
		filename += epoch_label + '-cossims-plot.pdf'
		
		idx_col = 'token' if len(cossims.model_id.unique()) == 1 else 'model_id'
		
		group = cossims[['predicted_arg', 'target_group_label', idx_col, 'cossim']]
		group_sems = cossims[['predicted_arg', 'target_group_label', idx_col, 'sem']]
		
		if idx_col == 'model_id' and len(cossims.model_name.unique()) > 1:
			model_means = cossims.groupby(['model_name', 'predicted_arg']).cossim.agg('mean')
			model_means = model_means.reset_index()
		
		group = group.pivot(index=['target_group_label', idx_col], columns='predicted_arg', values='cossim')
		group.columns.name = None
		group = group.reset_index()
		
		group_sems = group_sems.pivot(index=['target_group_label', idx_col], columns='predicted_arg', values='sem')
		group_sems.columns.name = None
		group_sems = group_sems.reset_index()
		
		pairs = [c for c in group.columns if not c in [idx_col, 'target_group_label']]
		pairs = [pair for pair in itertools.combinations(pairs, 2) if not pair[0] == pair[1]]
		pairs = list(set(tuple(sorted(pair)) for pair in pairs))
		
		fig, ax = plt.subplots(len(pairs), 2)
		ax = ax.reshape(len(pairs), 2)
		fig.set_size_inches(12.5, (6*len(pairs))+(0.6*len(cossims.predicted_arg.unique()))+(0.6*len(cossims.target_group.unique()))+0.25)
		
		for i, (in_token, out_token) in enumerate(pairs):
			# we might be able to use a sns.jointplot to plot histograms instead of just ticks for the means,
			# but this causes other complex problems that I haven't figured out yet. So we'll stick with the simple thing for now
			sns.scatterplot(data=group, x=in_token, y=out_token, ax=ax[i][0], zorder=5, hue='target_group_label', linewidth=0)
			legend = [c for c in ax[i][0].get_children() if isinstance(c, matplotlib.legend.Legend)][0]
			legend._legend_title_box._text._text = legend._legend_title_box._text._text.replace('_', ' ').replace(' label', '')
			
			collections = ax[i][0].collections[1:].copy()
			for (_, eb_group), (_, eb_group_sems), collection in zip(group.groupby('target_group_label'), group_sems.groupby('target_group_label'), collections):
				ax[i][0].errorbar(data=eb_group, x=in_token, xerr=eb_group_sems[in_token], y=out_token, yerr=eb_group_sems[out_token], color=collection._original_edgecolor, ls='none', zorder=2.5)
			
			ulim = max([*ax[i][0].get_xlim(), *ax[i][0].get_ylim()])
			llim = min([*ax[i][0].get_xlim(), *ax[i][0].get_ylim()])
			
			# we do this so longer text can fit inside the plot instead of overflowing
			v_adjust = (ulim-llim)/90 if idx_col == 'token' else 0
			range_mean_tick = (ulim-llim)/90
			
			ulim += v_adjust + (ulim-llim)/90
			llim -= (v_adjust + (ulim-llim)/90)
			
			ax[i][0].set_xlim((llim, ulim))
			ax[i][0].set_ylim((llim, ulim))
			
			# here we add ticks to show the mean and standard errors along each axis
			group_means = group.drop(idx_col, axis=1).groupby(['target_group_label']).agg({'mean', 'sem'})
			cols = list(set([c[0] for c in group_means.columns]))
			group_means.columns = ['_'.join(c) for c in group_means.columns]
			for predicted_arg in cols:
				for target_group, collection in zip(group_means.index, collections):
					if predicted_arg == in_token:
						ax[i][0].plot((group_means.loc[target_group][predicted_arg + '_mean'], group_means.loc[target_group][predicted_arg + '_mean']), (llim, llim+range_mean_tick*3), linestyle='-', color=collection._original_edgecolor, zorder=0, scalex=False, scaley=False, alpha=0.3)
						ax[i][0].plot(
							(
								group_means.loc[target_group][predicted_arg + '_mean']-group_means.loc[target_group][predicted_arg + '_sem'],
							 	group_means.loc[target_group][predicted_arg + '_mean']+group_means.loc[target_group][predicted_arg + '_sem']
							), 
							(llim+range_mean_tick*1.5, llim+range_mean_tick*1.5),
							linestyle='-', linewidth=0.75, color=collection._original_edgecolor, zorder=0, scalex=False, scaley=False, alpha=0.3
						)
					else:
						ax[i][0].plot((llim, llim+range_mean_tick*3), (group_means.loc[target_group][predicted_arg + '_mean'], group_means.loc[target_group][predicted_arg + '_mean']), linestyle='-', color=collection._original_edgecolor, zorder=0, scalex=False, scaley=False, alpha=0.3)
						ax[i][0].plot(
							(llim+range_mean_tick*1.5, llim+range_mean_tick*1.5), 
							(
								group_means.loc[target_group][predicted_arg + '_mean']-group_means.loc[target_group][predicted_arg + '_sem'], 
								group_means.loc[target_group][predicted_arg + '_mean']+group_means.loc[target_group][predicted_arg + '_sem']
							), 
							linestyle='-', linewidth=0.75, color=collection._original_edgecolor, zorder=0, scalex=False, scaley=False, alpha=0.3
						)
			
			ax[i][0].set_aspect(1./ax[i][0].get_data_ratio(), adjustable='box')
			ax[i][0].plot((llim, ulim), (llim, ulim), linestyle='--', color='black', scalex=False, scaley=False, zorder=0, alpha=0.3)
			
			if idx_col == 'token':
				for line in range(0, len(group)):
					ax[i][0].text(group.loc[line][in_token], group.loc[line][out_token]-(v_adjust if group_sems.loc[line][out_token] == 0 else (group_sems.loc[line][out_token]+(v_adjust/2))), group.loc[line].token.replace(chr(288), ''), size=6, horizontalalignment='center', verticalalignment='top', color='black', zorder=15)
			elif len(cossims.model_name.unique()) > 1:
				for model_name in model_means.model_name:
					ax[i][0].text(
						model_means[(model_means.model_name == model_name) & (model_means.predicted_arg == in_token)].cossim.values[0], 
						model_means[(model_means.model_name == model_name) & (model_means.predicted_arg == out_token)].cossim.values[0], 
						model_name, size=10, horizontalalignment='center', verticalalignment='center', color='black', zorder=15, alpha=0.65, fontweight='bold', path_effects=[pe.withStroke(linewidth=2, foreground='white')]
					)
			
			ax[i][0].set_xlabel(f'{in_token} cosine similarity')
			ax[i][0].set_ylabel(f'{out_token} cosine similarity')
			
			# y = y - x plot, to show the extent to which the out group token is more similar to the target group tokens than the desired token
			sns.scatterplot(data=group, x=in_token, y=group[out_token]-group[in_token], ax=ax[i][1], zorder=10, hue='target_group_label', linewidth=0)
			legend = [c for c in ax[i][1].get_children() if isinstance(c, matplotlib.legend.Legend)][0]
			legend._legend_title_box._text._text = legend._legend_title_box._text._text.replace('_', ' ').replace(' label', '')
			
			collections = ax[i][1].collections[1:].copy()
			for (_, eb_group), (_, eb_group_sems), collection in zip(group.groupby('target_group_label'), group_sems.groupby('target_group_label'), collections):
				ax[i][1].errorbar(x=eb_group[in_token], xerr=eb_group_sems[in_token], y=eb_group[out_token]-eb_group[in_token], yerr=eb_group_sems[out_token], color=collection._original_edgecolor, ls='none', zorder=2.5)
			
			ax[i][1].set_xlim((llim, ulim))
			ax[i][1].plot((llim, ulim), (0, 0), linestyle='--', color='black', scalex=False, scaley=False, zorder=0, alpha=0.3)
			
			ulim = max([abs(v) for v in [*ax[i][1].get_ylim()]])
			llim = -ulim
			
			v_adjust = (ulim-llim)/90 if idx_col == 'token' else 0
			# we do this so longer text can fit inside the plot instead of overflowing
			ulim += v_adjust + (ulim-llim)/90
			llim -= (v_adjust + (ulim-llim)/90)
			ax[i][1].set_ylim((llim, ulim))
			
			if idx_col == 'token':
				for line in range(0, len(group)):
					ax[i][1].text(group.loc[line][in_token], group.loc[line][out_token]-group.loc[line][in_token]-(v_adjust if group_sems.loc[line][out_token] == 0 else (group_sems.loc[line][out_token]+(v_adjust/2))), group.loc[line].token.replace(chr(288), ''), size=6, horizontalalignment='center', verticalalignment='top', color='black', zorder=10)
			elif len(cossims.model_name.unique()) > 1:
				for model_name in model_means.model_name:
					ax[i][1].text(
						model_means[(model_means.model_name == model_name) & (model_means.predicted_arg == in_token)].cossim.values[0], 
						model_means[(model_means.model_name == model_name) & (model_means.predicted_arg == out_token)].cossim.values[0] - model_means[(model_means.model_name == model_name) & (model_means.predicted_arg == in_token)].cossim.values[0],
						model_name, size=10, horizontalalignment='center', verticalalignment='center', color='black', zorder=15, alpha=0.65, fontweight='bold', path_effects=[pe.withStroke(linewidth=2, foreground='white')])
			
			ax[i][1].set_aspect(1./ax[i][1].get_data_ratio(), adjustable='box')
			
			ax[i][1].set_xlabel(f'{in_token} cosine similarity')
			ax[i][1].set_ylabel(f'{out_token} \u2212 {in_token} cosine similarity')
		
		title = cossims.model_name.unique()[0] if len(cossims.model_name.unique()) == 1 else f"Multiple models'"
		title += f' cosine similarities to '
		title += cossims.eval_data.unique()[0] if len(cossims.eval_data.unique()) == 1 else f"{len(cossims.eval_data.unique())} eval sets'"
		title += f' target group tokens'
		title += (' @ epoch ' + str(cossims.eval_epoch.unique()[0]) + '/') if len(cossims.eval_epoch.unique()) == 1 else ', epochs: '
		title += str(cossims.total_epochs.unique()[0]) if len(cossims.total_epochs.unique()) == 1 else 'multiple'
		title += f' ({cossims.epoch_criteria.unique()[0].replace("_", " ")})' if len(cossims.epoch_criteria.unique()) == 1 else ' (multiple criteria)'
		title += f'\nmin epochs: {cossims.min_epochs.unique()[0] if len(cossims.min_epochs.unique()) == 1 else "multiple"}, '
		title += f'max epochs: {cossims.max_epochs.unique()[0] if len(cossims.max_epochs.unique()) == 1 else "multiple"}'
		title += f', patience: {cossims.patience.unique()[0] if len(cossims.patience.unique()) == 1 else "multiple"}'
		title += f' (\u0394={cossims.delta.unique()[0] if len(cossims.delta.unique()) == 1 else "multiple"})'
		title += '\ntuning: ' + (cossims.tuning.unique()[0].replace("_", " ") if len(cossims.tuning.unique()) == 1 else "multiple")
		title += ', masking' if all(cossims.masked == True) else ' unmasked' if all(1 - (cossims.masked == True)) else ''
		title += ', mask args' if all(cossims.mask_args) else ''
		title += (': ' + cossims.masked_tuning_style[(cossims.masked == True)].unique()[0] if cossims.masked_tuning_style[(cossims.masked == True)].unique().size == 1 else '') if not 'multiple' in cossims.masked_tuning_style[cossims.masked == True].unique() else ', masking: multiple' if any(cossims.masked == 'multiple') or any(cossims.masked == True) else ''
		title += ', ' + ('no punctuation' if all(cossims.strip_punct == True) else "with punctuation" if len(cossims.strip_punct.unique()) == 1 and not any(cossims.strip_punct == True) else 'multiple punctuation')
		title += f', {cossims.unfreezing.unique()[0]} unfreezing' if cossims.unfreezing.unique().size == 1 else ', multiple freezing' if len(cossims.unfreezing.unique()) > 1 else ''
		if cossims.unfreezing.unique().size == 1 and cossims.unfreezing.unique()[0] == 'gradual':
			title += f' ({cossims.unfreezing_epochs_per_layer.unique()[0] if cossims.unfreezing_epochs_per_layer.unique().size == 1 else "multiple"})'
		title += '\n'
		
		# this conditional is a workaround for now. it should be able to be removed later once we rerun the results and add this info to every file
		# if 'target_group_label' in cossims.columns:
		target_group_labels = cossims[['target_group', 'target_group_label']].drop_duplicates()
		target_group_labels = target_group_labels.groupby('target_group').apply(lambda x: x.to_dict(orient='records')[0]['target_group_label']).to_dict()
		# else:
		#	target_group_labels = {target_group : target_group for target_group in cossims.target_group.unique()}
		
		if len(cossims.target_group.unique()) > 1:
			for target_group, df in cossims.groupby('target_group'):
				means = df.groupby('predicted_arg').cossim.agg({'mean', 'sem', 'std', 'size'})
				out_group_means = means.loc[[i for i in means.index if not i == target_group]]
				exprs = [
					(
						f'\nMean cosine similarity of {target_group} to {target_group_labels[target_group]} \u2212 {arg} to {target_group_labels[target_group]} targets: ' +
						'{:.4f}'.format(means['mean'][target_group]) + ' (\u00b1' + '{:.4f}'.format(means['sem'][target_group]) + ') \u2212 ' +
						'{:.4f}'.format(out_group_means['mean'][arg]) + ' (\u00b1' + '{:.4f}'.format(out_group_means['sem'][arg]) + ') = ' +
						'{:.4f}'.format(means['mean'][target_group] - out_group_means['mean'][arg]) + ' (\u00b1' + '{:.4f}'.format(sqrt(((means['std'][target_group]**2)/means['size'][target_group]) + ((out_group_means['std'][arg]**2)/out_group_means['size'][arg]))) + ')'
					).replace('-', '\u2212') 
					for arg in out_group_means.index
				]
				
				for expr in exprs:
					title += expr
			
			title += '\n'
		
		for predicted_arg, df in cossims.groupby('predicted_arg'):
			means = df.groupby('target_group').cossim.agg({'mean', 'sem', 'std', 'size'})
			out_group_means = means.loc[[i for i in means.index if not i == predicted_arg]]
			exprs = [
				(
					f'\nMean cosine similarity of {predicted_arg} to {target_group_labels[predicted_arg]} \u2212 {predicted_arg} to {target_group_labels[arg]} targets: ' +
					'{:.4f}'.format(means['mean'][predicted_arg]) + ' (\u00b1' + '{:.4f}'.format(means['sem'][predicted_arg]) + ') \u2212 ' +
					'{:.4f}'.format(out_group_means['mean'][arg]) + ' (\u00b1' + '{:.4f}'.format(out_group_means['sem'][arg]) + ') = ' + 
					'{:.4f}'.format(means['mean'][predicted_arg] - out_group_means['mean'][arg]) + ' (\u00b1' + '{:.4f}'.format(sqrt(((means['std'][predicted_arg]**2)/means['size'][predicted_arg]) + ((out_group_means['std'][arg]**2)/out_group_means['size'][arg]))) + ')'
				).replace('-', '\u2212')
				for arg in out_group_means.index
			]
			
			for expr in exprs:
				title += expr
		
		fig.suptitle(title)
		
		fig.tight_layout()
		
		plt.savefig(filename)
		plt.close()
	
	def get_original_random_seed(self) -> int:
		path = 'tune.log'
		if not path in os.listdir(os.getcwd()):
			path = os.path.join('..', path)
		
		try:
			with open(path, 'r') as logfile_stream:
				logfile = logfile_stream.read()
			
			self.seed = int(re.findall(r'Seed set to ([0-9]*)\n', logfile)[0])
			return self.seed
		except (IndexError, FileNotFoundError):
			pass
		
		path = 'weights.pkl.gz'
		if not path in os.listdir(os.getcwd()):
			path = os.path.join('..', path)
		
		try: 
			with gzip.open(path, 'rb') as weightsfile_stream:
				weights = pkl.load(weightsfile_stream)
			
			self.seed = weights['random_seed']
			return self.seed
		except (IndexError, FileNotFoundError):
			log.error(f'Seed not found in log file or weights file in {os.path.split(path)[0]}!')
			return
	
	def evaluate(self, eval_cfg: DictConfig) -> None:
		if eval_cfg.data.exp_type == 'newverb':
			self.eval_newverb(eval_cfg=eval_cfg)
		elif eval_cfg.data.exp_type == 'entail':
			self.eval_entailments(eval_cfg=eval_cfg)
		else:
			self.eval(eval_cfg=eval_cfg)
	
	
	def eval(self, eval_cfg: DictConfig) -> None:
		self.model.eval()
		epoch_label = ('-' + eval_cfg.epoch) if isinstance(eval_cfg.epoch, str) else '-manual'
		epoch, total_epochs = self.restore_weights(eval_cfg.epoch)
		
		dataset_name = eval_cfg.data.friendly_name
		magnitude = floor(1 + np.log10(total_epochs))
		epoch_label = f'{str(epoch).zfill(magnitude)}{epoch_label}'
		most_similar_tokens = self.most_similar_tokens(k=eval_cfg.k).assign(eval_epoch=epoch, total_epochs=total_epochs)
		most_similar_tokens = pd.concat([most_similar_tokens, self.most_similar_tokens(targets=eval_cfg.data.masked_token_targets).assign(eval_epoch=epoch, total_epochs=total_epochs)], ignore_index=True)
		
		predicted_roles = {(v.lower() if 'uncased' in self.string_id else v) : k for k, v in eval_cfg.data.eval_groups.items()}
		target_group_labels = {(k.lower() if 'uncased' in self.string_id else k) : v for k, v in eval_cfg.data.masked_token_target_labels.items()}
		
		most_similar_tokens = most_similar_tokens.assign(
			predicted_role=[predicted_roles[arg.replace(chr(288), '')] for arg in most_similar_tokens['predicted_arg']],
			target_group_label=[target_group_labels[group.replace(chr(288), '')] if not group.endswith('most similar') and group.replace(chr(288), '') in target_group_labels else group for group in most_similar_tokens.target_group],
			eval_data=eval_cfg.data.friendly_name,
			patience=self.cfg.hyperparameters.patience,
			delta=self.cfg.hyperparameters.delta,
			min_epochs=self.cfg.hyperparameters.min_epochs,
			max_epochs=self.cfg.hyperparameters.max_epochs,
			epoch_criteria=eval_cfg.epoch if isinstance(eval_cfg.epoch, str) else 'manual',
		)
		
		most_similar_tokens.to_csv(f'{dataset_name}-{epoch_label}-cossims.csv.gz', index=False)
		
		log.info('Creating cosine similarity plots')
		self.plot_cossims(most_similar_tokens)
		
		# Load data
		# the use of eval_cfg.data.to_mask will probably need to be updated here for roberta now
		inputs, labels, sentences = self.load_eval_file(eval_cfg.data.name, eval_cfg.data.to_mask)
		
		# Calculate results on given data
		with torch.no_grad():	
			log.info("Evaluating model on testing data")
			outputs = self.model(**inputs)
		
		results = self.collect_results(inputs, eval_cfg.data.eval_groups, outputs)
		summary = self.summarize_results(results, labels)
		
		log.info(f'Creating t-SNE plots')
		self.plot_save_tsnes(summary, eval_cfg)
		
		log.info("Creating aconf and entropy plots")
		self.graph_results(results, summary, eval_cfg)
	
	def load_eval_file(self, data_path: str, replacing: Dict[str,str]) -> Tuple[Dict,Dict,List[str]]:
		"""
		Loads a file from the specified path, returning a tuple of (input, label)
		for model evaluation.
		"""
		resolved_path = os.path.join(
			hydra.utils.get_original_cwd(),
			"data",
			data_path
		)
		
		with open(resolved_path, "r") as f:
			raw_sentences = [line.strip() for line in f]
			raw_sentences = [r.lower() for r in raw_sentences] if 'uncased' in self.string_id else raw_sentences
			sentences = raw_sentences
		
		masked_sentences = []
		for s in sentences:
			m = s
			for tok in self.tokens_to_mask:
				m = m.replace(tok, self.mask_tok)
			masked_sentences.append(m)
		
		inputs = self.tokenizer(masked_sentences, return_tensors="pt", padding=True)
		labels = self.tokenizer(sentences, return_tensors="pt", padding=True)["input_ids"]
		
		if not verify_tokenization_of_sentences(self.tokenizer, [sentences] + [masked_sentences], self.tokens_to_mask, **self.cfg.model.tokenizer_kwargs):
			log.warning('Tokenization of sentences was affected by the new tokens! Try choosing a new string.')
			return
		
		return inputs, labels, sentences
	
	def summarize_results(self, results: Dict, labels: torch.Tensor) -> Dict:
		
		summary = {}
		
		# Define theme and recipient ids
		ricket = 'RICKET' if not 'uncased' in self.string_id else 'ricket'
		thax = 'THAX' if not 'uncased' in self.string_id else 'thax'
		
		ricket = self.tokenizer(ricket, return_tensors="pt")["input_ids"][:,1]
		thax = self.tokenizer(thax, return_tensors="pt")["input_ids"][:,1]
		
		# Cumulative log probabilities for <token> in <position>
		theme_in_theme = []
		theme_in_recipient = []
		recipient_in_theme = []
		recipient_in_recipeint = []
		
		# Confidence in predicting <token> over the alternative
		ricket_confidence = []
		thax_confidence = []
		
		# Confidence that position is an <animacy> noun
		animate_confidence = []
		inanimate_confidence = []
		
		# Entropies in various positions
		theme_entropy = []
		recipient_entropy = []
		
		for i in results:
			label = labels[i]
			result = results[i]
			
			for idx in result:
				
				target = label[idx.item()]
				scores = result[idx]['mean grouped log probability']
				probabilities = result[idx]['probabilities']
				
				categorical_distribution = Categorical(probs=probabilities)
				entropy = categorical_distribution.entropy()
				
				if target == ricket:
					theme_in_recipient.append(scores['theme'])
					recipient_in_recipeint.append(scores['recipient'])
					recipient_entropy.append(entropy)
					ricket_confidence.append(scores['recipient'] - scores['theme'])
					animate_confidence.append(scores['animate'] - scores['inanimate'])
				elif target == thax:
					theme_in_theme.append(scores['theme'])
					recipient_in_theme.append(scores['recipient'])
					theme_entropy.append(entropy)
					thax_confidence.append(scores['theme'] - scores['recipient'])
					inanimate_confidence.append(scores['animate'] - scores['inanimate'])
		
		summary['theme'] = {
			'entropy' : theme_entropy,
			'animacy_conf' : inanimate_confidence,
			'token_conf' : thax_confidence
		}
		
		summary['recipient'] = {
			'entropy' : recipient_entropy,
			'animacy_conf' : animate_confidence,
			'token_conf' : ricket_confidence
		}
		
		return summary
	
	def graph_results(self, results: Dict, summary: Dict, eval_cfg: DictConfig) -> None:
		
		dataset = str(eval_cfg.data.name).split('.')[0]
		
		fig, axs = plt.subplots(2, 2, sharey='row', sharex='row', tight_layout=True)
		
		theme_entr = [x.item() for x in summary['theme']['entropy']]
		recip_entr = [x.item() for x in summary['recipient']['entropy']]
		
		inan = summary['theme']['animacy_conf']
		anim = summary['recipient']['animacy_conf']
		
		# Entropy Plots
		axs[0][0].hist(theme_entr)
		axs[0][0].axvline(np.mean(theme_entr), color='r')
		axs[0][0].set_title('entropy [theme]')
		
		axs[0][1].hist(recip_entr)
		axs[0][1].axvline(np.mean(recip_entr), color='r')
		axs[0][1].set_title('entropy [recipient]')
		
		# Animacy Plots
		
		axs[1][0].hist(inan)
		axs[1][0].axvline(np.mean(inan), color='r')
		axs[1][0].set_title('animacy confidence [theme]')
		
		axs[1][1].hist(anim)
		axs[1][1].axvline(np.mean(anim), color='r')
		axs[1][1].set_title('animacy confidence [recipient]')
		
		fig.suptitle(f"{eval_cfg.data.description}")
		
		plt.savefig(f"{dataset}.png")
		
		with open(f"{dataset}-scores.npy", "wb") as f:
			np.save(f, np.array(theme_entr))
			np.save(f, np.array(recip_entr))
			np.save(f, np.array(inan))
			np.save(f, np.array(anim))
	
=======
		tuner_plots.create_metrics_plots(metrics=metrics, ignore_for_ylims=ignore_for_ylims, dont_plot_separately=dont_plot_separately)
>>>>>>> d88134e6
	
	def create_cossims_plot(self, *args: Tuple, **kwargs: Dict) -> None:
		'''
		Calls tuner_plots.create_cossims_plot
		
			params:
				*args (tuple)	: passed to tuner_plots.create_cossims_plot
				**kwargs (dict)	: passed to tuner_plots.create_cossims_plot
		'''
		tuner_plots.create_cossims_plot(*args, **kwargs)
	
	def create_tsnes_plots(self, *args: Tuple, **kwargs: Dict) -> None:
		'''
		Calls tuner_plots.create_tsnes_plots
		
			params:
				*args (tuple)	: passed to tuner_plots.create_tsnes_plot
				**kwargs (dict)	: passed to tuner_plots.create_tsnes_plot
		'''
		tuner_plots.create_tsnes_plots(*args, **kwargs)
	
	def create_odds_ratios_plots(self, *args: Tuple, **kwargs: Dict) -> None:
		'''
		Calls tuner_plots.create_odds_ratios_plots
		
			params:
				*args (tuple)	: passed to tuner_plots.create_odds_ratios_plots
				**kwargs (dict)	: passed to tuner_plots.create_odds_ratios_plots
		'''
		tuner_plots.create_odds_ratios_plots(*args, **kwargs)
	
	def get_odds_ratios_accuracies(self, *args: Tuple, **kwargs: Dict) -> pd.DataFrame:
		'''
		Calls tuner_utils.get_odds_ratios_accuracies, returns a dataframe containing accuracy information with tokens formatted for display
		
			params:
				*args (tuple)		: passed to tuner_utils.get_odds_ratios_accuracies
				**kwargs (list)		: passed to tuner_utils.get_odds_ratios_accuracies
			
			returns:
				acc (pd.DataFrame)	: dataframe containing accuracy information for each novel token in each sentence
		'''
		return tuner_utils.get_odds_ratios_accuracies(*args, **kwargs)<|MERGE_RESOLUTION|>--- conflicted
+++ resolved
@@ -542,36 +542,10 @@
 			summary 		= pd.concat([summary_zero, summary], ignore_index=True)
 			summary 		= add_odds_ratios_differences_to_summary(summary)
 		
-<<<<<<< HEAD
-		self.cfg = OmegaConf.load(os.path.join(cfg_or_path, '.hydra', 'config.yaml')) if isinstance(cfg_or_path, str) else cfg_or_path		
-		
-		# too little memory to use gpus locally, but we can specify to use them on the cluster
-		self.device = 'cuda' if torch.cuda.is_available() and 'use_gpu' in self.cfg and self.cfg.use_gpu else 'cpu'
-		
-		self.checkpoint_dir = cfg_or_path if isinstance(cfg_or_path, str) else os.getcwd()
-		self.save_full_model = False
-		
-		if self.string_id != 'multi':
-			log.info(f"Initializing Tokenizer:\t{self.cfg.model.tokenizer}")
-			
-			# we do this with the self.cfg.tuning.to_mask data so that 
-			# the versions with preceding spaces can be automatically 
-			# added to roberta correctly and returned from self.tokens_to_mask
-			self.tokenizer = create_tokenizer_with_added_tokens(self.string_id, self.cfg.tuning.to_mask, **self.cfg.model.tokenizer_kwargs)
-			
-			log.info(f"Initializing Model:\t{self.cfg.model.base_class}")
-			self.model = AutoModelForMaskedLM.from_pretrained(self.string_id, **self.cfg.model.model_kwargs)
-			self.model.to(self.device)
-			self.model.resize_token_embeddings(len(self.tokenizer))
-			
-			self.load_dev_sets()
-			self.load_args()
-=======
 		file_prefix = tuner_utils.get_file_prefix(summary)
 		
 		log.info(f'Saving to "{os.getcwd().replace(hydra.utils.get_original_cwd(), "")}"')
 		summary.to_pickle(f'{file_prefix}-odds_ratios.pkl.gz')
->>>>>>> d88134e6
 		
 		# tensors are saved as text in csv, but we want to save them as numbers
 		summary_csv = summary.copy()
@@ -593,38 +567,9 @@
 		group_labels 	= [predicted_roles, target_group_labels]
 		cossims_args.update(dict(groups=groups, group_types=group_types, group_labels=group_labels))
 		
-<<<<<<< HEAD
-		# this is so we only print the log message if we are actually changing parameters
-		if (
-			any(	param.requires_grad for name, param in self.model.named_parameters() if any(layer in name for layer in layers_to_freeze  )) or
-			any(not param.requires_grad for name, param in self.model.named_parameters() if any(layer in name for layer in layers_to_unfreeze))
-		): log.info(f'Freezing model parameters to layer {n}')
-		
-		for name, param in self.model.named_parameters():
-			# always freeze everything except the word embeddings and the layers, and also freeze the specified layers
-			if ('word_embeddings' not in name and 'layer' not in name) or ('layer' in name and any(layer in name for layer in layers_to_freeze)):
-				param.requires_grad = False
-				assert not param.requires_grad, f'{name} is not frozen!'
-			else:
-				param.requires_grad = True
-				assert param.requires_grad, f'{name} is frozen!'
-	
-	def initialize_added_token_weights(self) -> None:
-		with torch.no_grad():
-			# Initialize the token weights to random values to provide variability in model tuning
-			model_embedding_weights = getattr(self.model, self.model_name).embeddings.word_embeddings.weight
-			model_embedding_dim = getattr(self.model, self.model_name).embeddings.word_embeddings.embedding_dim
-			num_new_tokens = len(self.tokens_to_mask)
-			new_embeds = nn.Embedding(num_new_tokens, model_embedding_dim)
-			new_embeds.to(self.device)
-			
-			std, mean = torch.std_mean(model_embedding_weights)
-			log.info(f"Initializing new token(s) with random data drawn from N({mean:.2f}, {std:.2f})")
-=======
 		cossims 		= self.get_cossims(**cossims_args)
 		cossims 		= tuner_utils.transfer_hyperparameters_to_df(summary, cossims)
->>>>>>> d88134e6
-			
+	
 		if not cossims[~cossims.target_group.str.endswith('most similar')].empty:
 			log.info('Creating cosine similarity plots')
 			self.create_cossims_plot(cossims)
@@ -636,17 +581,6 @@
 		if 'masked_token_targets' in eval_cfg.data:
 			tsne_args.update(dict(targets=eval_cfg.data.masked_token_targets))
 		
-<<<<<<< HEAD
-		inputs = self.tokenizer(inputs_data, return_tensors="pt", padding=True).to(self.device)
-		labels = self.tokenizer(labels_data, return_tensors="pt", padding=True)["input_ids"].to(self.device)
-		
-		dev_inputs = {dataset: self.tokenizer(dev_inputs_data[dataset], return_tensors='pt', padding=True).to(self.device) for dataset in dev_inputs_data}
-		dev_labels = {dataset: self.tokenizer(dev_labels_data[dataset], return_tensors='pt', padding=True)['input_ids'].to(self.device) for dataset in dev_labels_data}
-		
-		# used to calculate metrics during training
-		masked_inputs = self.tokenizer(self.masked_tuning_data, return_tensors="pt", padding=True).to(self.device)
-		masked_dev_inputs = {dataset: self.tokenizer(self.masked_dev_data[dataset], return_tensors='pt', padding=True).to(self.device) for dataset in self.masked_dev_data}
-=======
 		if 'masked_token_target_labels' in eval_cfg.data:
 			tsne_args.update(dict(target_group_labels=target_group_labels))
 		
@@ -655,7 +589,6 @@
 		self.create_tsnes_plots(tsnes)
 		
 		tsnes.to_csv(f'{file_prefix}-tsnes.csv.gz', index=False, na_rep='NaN')
->>>>>>> d88134e6
 		
 		if eval_cfg.data.exp_type == 'newverb':
 			log.info('Creating odds ratios differences plots')
@@ -1222,14 +1155,8 @@
 		delta 		= self.delta
 		optimizer 	= torch.optim.AdamW(self.model.parameters(), lr=lr, weight_decay=0)
 		
-<<<<<<< HEAD
-		# Store the old embeddings so we can verify that only the new ones get updated
-		self.old_embeddings = getattr(self.model, self.model_name).embeddings.word_embeddings.weight.clone()
-		self.old_embeddings.to(self.device)
-=======
 		# store the old embeddings so we can verify that only the new ones get updated
 		self.old_embeddings = self.word_embeddings.clone()
->>>>>>> d88134e6
 		
 		set_model_freezing()
 		
@@ -1259,65 +1186,6 @@
 			
 			best_epoch = 0
 			
-<<<<<<< HEAD
-			for epoch in t:
-				
-				if self.unfreezing == 'gradual':
-					self.freeze_to_layer(max(-self.model.config.num_hidden_layers, -(floor(epoch/self.unfreezing_epochs_per_layer)+1)))
-				
-				# debug
-				if 'debug' in self.cfg and self.cfg.debug and self.exp_type == 'newverb':
-					log.info('')
-					self.predict_sentence(f'epoch {str(epoch).zfill(len(str(epochs)))}', 'The local [MASK] will step in to help.', output_fun=log.info)
-					self.predict_sentence(f'epoch {str(epoch).zfill(len(str(epochs)))}', 'The [MASK] will blork the [MASK].', output_fun=log.info)
-					self.predict_sentence(f'epoch {str(epoch).zfill(len(str(epochs)))}', f'The {self.cfg.tuning.args["[subj]"][0]} will [MASK] the {self.cfg.tuning.args["[obj]"][0]}.', output_fun=log.info)
-					self.predict_sentence(f'epoch {str(epoch).zfill(len(str(epochs)))}', 'The [MASK] will [MASK] the [MASK].', output_fun=log.info)
-				
-				self.model.train()
-				
-				optimizer.zero_grad(set_to_none=True) # this is supposed to be faster than .zero_grad()
-				
-				if self.masked_tuning_style == 'roberta':
-					inputs = get_roberta_masking_inputs()
-				
-				train_outputs = self.model(**inputs, labels=labels)
-				train_loss = train_outputs.loss
-				train_loss.backward()
-				
-				tb_loss_dict, tb_metrics_dict = {}, {}
-				
-				self.record_epoch_metrics(
-					epoch, masked_inputs, labels, train_outputs, train_loss, delta, 
-					self.cfg.tuning.name + ' (train)', metrics, tb_loss_dict, tb_metrics_dict,
-					best_losses, patience_counters
-				)
-				
-				if not self.unfreezing == 'complete':
-					self.zero_grad_for_non_added_tokens()
-				
-				optimizer.step()
-				
-				if not self.unfreezing == 'complete':
-					self.verify_word_embeddings()
-				
-				saved_weights[epoch+1] = self.added_token_weights
-				
-				# evaluate the model on the dev set(s) and log results
-				self.model.eval()
-				
-				with torch.no_grad():
-					dev_losses = []
-					for dataset in dev_inputs:
-						dev_outputs = self.model(**dev_inputs[dataset], labels=dev_labels[dataset])
-						dev_loss = dev_outputs.loss
-						dev_losses += [dev_loss.item()]
-						
-						self.record_epoch_metrics(
-							epoch, masked_dev_inputs[dataset], dev_labels[dataset], dev_outputs, dev_loss, delta, 
-							self.cfg.dev[dataset].name + ' (dev)', metrics, tb_loss_dict, tb_metrics_dict, 
-							best_losses, patience_counters, self.masked_dev_argument_data[dataset]['inputs'] if self.exp_type == 'newverb' else None
-						)
-=======
 			try:
 				for epoch in t:
 					
@@ -1329,7 +1197,6 @@
 						self.__print_debug_predictions(epoch, total_epochs)
 					
 					self.model.train()
->>>>>>> d88134e6
 					
 					optimizer.zero_grad(set_to_none=True) # this is supposed to be faster than .zero_grad()
 					
@@ -1424,15 +1291,6 @@
 		if 'debug' in self.cfg and self.cfg.debug and self.exp_type == 'newverb':
 			self.__print_debug_predictions(epoch, total_epochs)
 			log.info('')
-<<<<<<< HEAD
-			self.predict_sentence(f'epoch {str(epoch+1).zfill(len(str(epochs)))}', 'The local [MASK] will step in to help.', output_fun=log.info)
-			self.predict_sentence(f'epoch {str(epoch+1).zfill(len(str(epochs)))}', 'The [MASK] will blork the [MASK].', output_fun=log.info)
-			self.predict_sentence(f'epoch {str(epoch+1).zfill(len(str(epochs)))}', f'The {self.cfg.tuning.args["[subj]"][0]} will [MASK] the {self.cfg.tuning.args["[obj]"][0]}.', output_fun=log.info)
-			self.predict_sentence(f'epoch {str(epoch+1).zfill(len(str(epochs)))}', 'The [MASK] will [MASK] the [MASK].', output_fun=log.info)
-		
-		self.add_tb_labels(writer, tb_metrics_dict, epoch)
-=======
->>>>>>> d88134e6
 		
 		if not self.save_full_model:
 			# we do minus two here because we've saved the randomly initialized weights @ 0 and the random seed
@@ -1892,137 +1750,7 @@
 		# safely unflatten the dict (if we have only a single sentence type as in the PTB experiments)
 		types_sentences = tuner_utils.unlistify(types_sentences)
 		
-<<<<<<< HEAD
-		with PdfPages(os.path.join(self.checkpoint_dir,'metrics.pdf')) as pdf:
-			for metric in all_metrics:
-				
-				like_metrics = get_like_metrics(self, metric, metrics.metric.unique())
-				
-				ulim = np.max([*metrics[(metrics.metric == metric) & (~metrics.value.isnull())].value.values])
-				llim = np.min([*metrics[(metrics.metric == metric) & (~metrics.value.isnull())].value.values])
-				
-				for m in like_metrics:
-					ulim = np.max([ulim, *metrics[(metrics.metric == m) & (~metrics.value.isnull())].value.values])
-					llim = np.min([llim, *metrics[(metrics.metric == m) & (~metrics.value.isnull())].value.values])
-				
-				adj = max(np.abs(ulim - llim)/40, 0.05)
-				
-				fig, ax = plt.subplots(1)
-				fig.set_size_inches(9, 7)
-				ax.set_ylim(llim - adj, ulim + adj)
-				metrics.dataset = [dataset.replace('_', ' ') for dataset in metrics.dataset] # for legend titles
-				
-				# do this manually so we don't recycle colors
-				num_datasets = len(metrics[metrics.dataset != 'overall'].dataset.unique())+1 # add one for mean, which also gets used for overall
-				palette = sns.color_palette(n_colors=num_datasets) if num_datasets <= 10 else sns.color_palette('hls', num_datasets) # if we have more than 10 dev sets, don't repeat colors
-				sns.set_palette(palette)
-				
-				if metric == 'remaining patience':
-					if len(metrics[(~metrics.dataset.str.endswith('(train)')) & (metrics.dataset != 'overall')].dataset.unique()) > 1:
-						global_patience = metrics[metrics.metric == 'remaining patience overall'][['epoch', 'dataset', 'dataset_type', 'metric', 'value']]
-						sns.lineplot(data = pd.concat([metrics[metrics.metric == metric], global_patience], ignore_index=True), x = 'epoch', y = 'value', ax=ax, hue='dataset', style='dataset_type', legend ='full')
-						ax.set_ylabel(metric)
-						plt.yticks(determine_int_axticks(pd.concat([pd.concat([metrics[metrics.metric == metric].value, metrics[metrics.metric == 'remaining patience overall'].value], ignore_index=True).astype(int), pd.Series(0)], ignore_index=True)))
-						handles, labels = ax.get_legend_handles_labels()
-					else:
-						sns.lineplot(data = metrics[(metrics.metric == metric) & (~metrics.value.isnull())][['epoch', 'value', 'dataset', 'dataset_type']], x = 'epoch', y = 'value', ax=ax, hue='dataset', style='dataset_type', legend='full')
-						ax.set_ylabel(metric)
-						plt.yticks(determine_int_axticks(pd.concat([metrics[(metrics.metric == 'remaining patience') & (metrics.dataset != 'overall')].value.astype(int), pd.Series(0)], ignore_index=True)))
-						handles, labels = ax.get_legend_handles_labels()
-				elif self.exp_type == 'newverb' and any([re.search(arg_type, metric) for arg_type in self.cfg.tuning.args]):
-					# this occurs when we're doing a newverb exp and we want to plot the individual tokens in addition to the mean
-					like_metrics = [m for m in like_metrics if re.sub(r'\[(.*)\].*', '[\\1]', metric) in m]
-					token_metrics = metrics[(metrics.metric.isin(like_metrics)) & (metrics.dataset != 'overall')][['epoch', 'metric', 'value', 'dataset', 'dataset_type']]
-					token_metrics['token'] = [re.sub(r'^([^\s]+).*', '\\1', m) for m in token_metrics.metric]
-					
-					v_adjust = (ax.get_ylim()[1] - ax.get_ylim()[0])/100
-					
-					sns.lineplot(data = metrics[(metrics.metric == metric) & (metrics.dataset != 'overall') & (~metrics.value.isnull())][['epoch', 'value', 'dataset', 'dataset_type']], x = 'epoch', y = 'value', ax = ax, hue='dataset', style='dataset_type', legend='full')
-					ax.set_ylabel(metric)
-					if not token_metrics.empty:
-						for t, token_data in token_metrics.groupby('token'):
-							token_data = token_data[~token_data.value.isnull()].reset_index(drop=True)
-							sns.lineplot(data = token_data[~token_data.value.isnull()], x='epoch', y='value', ax=ax, hue='dataset', style='dataset_type', linewidth=0.5, legend=False, alpha=0.3)
-							for dataset, dataset_token_data in token_data.groupby('dataset'):
-								ax.text(floor(max(dataset_token_data.epoch)*.8), dataset_token_data[dataset_token_data.epoch == floor(max(dataset_token_data.epoch)*.8)].value-v_adjust, t, size=6, horizontalalignment='center', verticalalignment='top', color='black', zorder=15, alpha=0.3)
-					
-					if len(metrics[(~metrics.dataset.str.endswith('(train)')) & (metrics.dataset != 'overall')].dataset.unique()) > 1:
-						sns.lineplot(data = metrics[(~metrics.dataset.str.endswith('(train)')) & (metrics.dataset != 'overall') & (metrics.metric == metric)], x = 'epoch', y = 'value', ax = ax, color = palette[-1], ci = 68)
-						ax.set_ylabel(metric)
-						handles, labels = ax.get_legend_handles_labels()
-						handles += [ax.lines[-1]]
-						labels += ['mean dev']
-						ax.legend(handles=handles,labels=labels)
-						ax.lines[-1].set_linestyle(':')
-				else:
-					sns.lineplot(data = metrics[(metrics.metric == metric) & (metrics.dataset != 'overall') & (~metrics.value.isnull())][['epoch', 'value', 'dataset', 'dataset_type']], x = 'epoch', y = 'value', ax = ax, hue='dataset', style='dataset_type', legend='full')
-					ax.set_ylabel(metric)
-					if len(metrics[~metrics.dataset.str.endswith('(train)') & (metrics.dataset != 'overall')].dataset.unique()) > 1:
-						sns.lineplot(data = metrics[(~metrics.dataset.str.endswith('(train)')) & (metrics.dataset != 'overall') & (metrics.metric == metric)], x = 'epoch', y = 'value', ax = ax, color = palette[-1], ci = 68)
-						handles, labels = ax.get_legend_handles_labels()
-						handles += [ax.lines[-1]]
-						labels += ['mean dev']
-						ax.legend(handles=handles,labels=labels)
-						ax.lines[-1].set_linestyle(':')
-				
-				# remove redundant information from the legend
-				handles = ax.get_legend().legendHandles
-				labels = [text.get_text() for text in ax.get_legend().texts]
-				handles_labels = tuple(zip(handles, labels))
-				handles_labels = [handle_label for handle_label in handles_labels if not handle_label[1] in ['dataset', 'dataset_type', 'train', 'dev', 'global']]
-				handles = [handle for handle, _ in handles_labels]
-				labels = [label for _, label in handles_labels]
-				ax.legend(handles=handles, labels=labels, fontsize=9)
-			
-				plt.xticks(xticks)
-				
-				title = f'{self.model_name} {metric}\n'
-				title += f'tuning: {self.cfg.tuning.name.replace("_", " ")}, '
-				title += ((f'masking: ' + self.masked_tuning_style) if self.masked else "unmasked") + ', '
-				title += 'mask args, ' if self.mask_args else ''
-				title += f'{"with punctuation" if not self.cfg.hyperparameters.strip_punct else "no punctuation"}'
-				title += '\n' if self.unfreezing is None else (f', {self.unfreezing} unfreezing' + (f' ({self.unfreezing_epochs_per_layer})\n' if self.unfreezing == 'gradual' else '\n'))
-				title += f'args group: {self.cfg.tuning.which_args}\n' if self.exp_type == 'newverb' else ''
-				title += f'epochs: {metrics.epoch.max()} (min: {metrics.min_epochs.unique()[0]}, max: {metrics.max_epochs.unique()[0]}), patience: {self.cfg.hyperparameters.patience} (\u0394={self.cfg.hyperparameters.delta})\n\n'
-				
-				if metric == 'remaining patience':
-					if len(metrics[(~metrics.dataset.str.endswith('(train)')) & (metrics.dataset != 'overall')].dataset.unique()) > 1:
-						# we don't see to say the max for patience, since it is already given and constant for every dataset
-						title += f'overall: min @ {global_patience.loc[global_patience.value.idxmin(), "epoch"]}: {int(min(global_patience.value))}\n'
-					
-					title += f'{self.cfg.tuning.name.replace("_", " ")} (train): min @ {metrics.loc[metrics[(metrics.dataset == self.cfg.tuning.name.replace("_"," ") + " (train)") & (metrics.metric == metric)].value.idxmin(), "epoch"]}: {int(min(metrics[(metrics.dataset == self.cfg.tuning.name.replace("_", " ") + " (train)") & (metrics.metric == metric)].value))}'
-					title += f'\n{self.cfg.tuning.name.replace("_", " ")} (masked, no dropout): min @ {metrics.loc[metrics[(metrics.dataset == self.cfg.tuning.name.replace("_"," ") + " (masked, no dropout)") & (metrics.metric == metric)].value.idxmin(), "epoch"]}: {int(min(metrics[(metrics.dataset == self.cfg.tuning.name.replace("_", " ") + " (masked, no dropout)") & (metrics.metric == metric)].value))}'
-					
-					for dataset in self.cfg.dev:
-						title += f'\n{dataset.replace("_", " ")} (dev): min @ {metrics.loc[metrics[(metrics.dataset == self.cfg.dev[dataset].name.replace("_", " ") + " (dev)") & (metrics.metric == metric)].value.idxmin(), "epoch"]}: {int(min(metrics[(metrics.dataset == self.cfg.dev[dataset].name.replace("_", " ") + " (dev)") & (metrics.metric == metric)].value))}'
-				else:
-					if len(metrics[(~metrics.dataset.str.endswith('(train)')) & (metrics.metric == metric)].dataset.unique()) > 1:
-						mean = metrics[(~metrics.dataset.str.endswith('(train)')) & (metrics.dataset != 'overall') & (metrics.metric == metric)][['epoch','value']].groupby('epoch')['value'].agg('mean')
-						title += f'mean dev: max @ {int(mean.idxmax())}: {round(mean.max(), 2)}, '
-						title += f'min @ {int(mean.idxmin())}: {round(mean.min(), 2)}\n'
-					
-					# this conditional is added because we do not have metrics for the new argument data in the new verb experiments from the training set with dropout
-					if not metrics[(metrics.dataset == self.cfg.tuning.name.replace("_", " ") + " (train)") & (metrics.metric == metric)].value.dropna().empty:
-						title += f'{self.cfg.tuning.name.replace("_", " ")} (train): max @ {metrics.loc[metrics[(metrics.dataset == self.cfg.tuning.name.replace("_"," ") + " (train)") & (metrics.metric == metric)].value.idxmax(), "epoch"]}: {round(max(metrics[(metrics.dataset == self.cfg.tuning.name.replace("_", " ") + " (train)") & (metrics.metric == metric)].value),2)}, '
-						title += f'min @ {metrics.loc[metrics[(metrics.dataset == self.cfg.tuning.name.replace("_"," ") + " (train)") & (metrics.metric == metric)].value.idxmin(), "epoch"]}: {round(min(metrics[(metrics.dataset == self.cfg.tuning.name.replace("_", " ") + " (train)") & (metrics.metric == metric)].value),2)}'
-					
-					title += f'\n{self.cfg.tuning.name.replace("_", " ")} (masked, no dropout): max @ {metrics.loc[metrics[(metrics.dataset == self.cfg.tuning.name.replace("_"," ") + " (masked, no dropout)") & (metrics.metric == metric)].value.idxmax(), "epoch"]}: {round(max(metrics[(metrics.dataset == self.cfg.tuning.name.replace("_", " ") + " (masked, no dropout)") & (metrics.metric == metric)].value),2)}, '
-					title += f'min @ {metrics.loc[metrics[(metrics.dataset == self.cfg.tuning.name.replace("_"," ") + " (masked, no dropout)") & (metrics.metric == metric)].value.idxmin(), "epoch"]}: {round(min(metrics[(metrics.dataset == self.cfg.tuning.name.replace("_", " ") + " (masked, no dropout)") & (metrics.metric == metric)].value),2)}'
-					
-					for dataset in self.cfg.dev:
-						title += f'\n{dataset.replace("_", " ")} (dev): max @ {metrics.loc[metrics[(metrics.dataset == self.cfg.dev[dataset].name.replace("_", " ") + " (dev)") & (metrics.metric == metric)].value.idxmax(), "epoch"]}: {round(max(metrics[(metrics.dataset == self.cfg.dev[dataset].name.replace("_", " ") + " (dev)") & (metrics.metric == metric)].value),2)}, '
-						title += f'min @ {metrics.loc[metrics[(metrics.dataset == self.cfg.dev[dataset].name.replace("_", " ") + " (dev)") & (metrics.metric == metric)].value.idxmin(), "epoch"]}: {round(min(metrics[(metrics.dataset == self.cfg.dev[dataset].name.replace("_", " ") + " (dev)") & (metrics.metric == metric)].value),2)}'
-				
-				title = ax.set_title(title)
-				fig.tight_layout()
-				fig.subplots_adjust(top=0.7)
-				pdf.savefig()
-				plt.close('all')
-				del fig
-	
-=======
 		return types_sentences
->>>>>>> d88134e6
 	
 	def summarize_results(self, results: Dict) -> Dict:
 		'''
@@ -2045,31 +1773,20 @@
 		
 		assert ricket != self.unk_token_id, 'RICKET was not correctly added to the tokenizer!'
 		assert thax != self.unk_token_id, 'RICKET was not correctly added to the tokenizer!'
-		
-<<<<<<< HEAD
-		with torch.no_grad():
-			outputs = self.model(**self.tokenizer(sentence, return_tensors='pt', padding=True).to(self.device))
-=======
+
 		# Cumulative log probabilities for <token> in <position>
 		theme_in_theme = []
 		theme_in_recipient = []
 		recipient_in_theme = []
 		recipient_in_recipient = []
->>>>>>> d88134e6
 		
 		# Confidence in predicting <token> over the alternative
 		ricket_confidence = []
 		thax_confidence = []
 		
-<<<<<<< HEAD
-		if output_fun is not None:
-			# ljust is a hack given the debug sentences we're using b/c tabs won't always line up
-			output_fun(f'{info + " " if info else ""}input: {(sentence+",").ljust(40)}, prediction: {predicted_sentence}')
-=======
 		# Confidence that position is an <animacy> noun
 		animate_confidence = []
 		inanimate_confidence = []
->>>>>>> d88134e6
 		
 		# Entropies in various positions
 		theme_entropy = []
@@ -2224,6 +1941,7 @@
 		
 		return odds_ratios_summary
 	
+	
 	# wrapper/helper functions for plots/accuracies (implemented in tuner_utils and tuner_plots)
 	def create_metrics_plots(self, metrics: pd.DataFrame) -> None:
 		'''
@@ -2247,569 +1965,7 @@
 				for arg in args[arg_type]:
 					dont_plot_separately.extend([m for m in metrics.metric.unique() if m.startswith(f'{arg} ({arg_type})')])
 		
-<<<<<<< HEAD
-		with PdfPages(f'{dataset_name}-{epoch_label}-tsne-plots.pdf') as pdf:
-			for word_vectors, words in ((first_n_word_vectors, first_n_words), (set_targets_word_vectors, set_targets_words)):
-				if word_vectors is not None:
-					tsne = TSNE(2, random_state=random_tsne_state, learning_rate='auto', init='pca')
-					with torch.no_grad():
-						two_dim = tsne.fit_transform(torch.cat((word_vectors, added_word_vectors)))
-					
-					two_dim_df = pd.DataFrame(list(zip(words, two_dim[:,0], two_dim[:,1])), columns = ['token', 'tsne1', 'tsne2'])
-					two_dim_df['token_category'] = ['existing' if not w in added_words else 'novel' for w in two_dim_df.token.values]
-					target_group = [f'first {n}' if not w in added_words else 'novel token' for w in two_dim_df.token.values] if words == first_n_words else []
-					if not target_group:
-						for w in two_dim_df.token.values:
-							if w.replace(chr(288), '') in list(itertools.chain(*list(set_targets.values()))):
-								for k in set_targets:
-									if w.replace(chr(288), '') in set_targets[k]:
-										target_group.append((k.lower() if 'uncased' in self.string_id else k) + ' target')
-							else:
-								target_group.append('novel token')
-					
-					two_dim_df['target_group'] = target_group
-					two_dim_df['target_group_label'] = [target_group_labels[target_group.replace(' target', '')] if target_group.replace(' target', '') in target_group_labels else target_group for target_group in two_dim_df.target_group]
-					two_dim_df['tsne_type'] = f'first {n}' if words == first_n_words else 'set targets'
-					
-					fig, ax = plt.subplots(1)
-					fig.set_size_inches(12, 10)
-					
-					sns.scatterplot(data = two_dim_df.sort_values(by=['target_group'], key = lambda col: -col.str.match('^novel token$')), x = 'tsne1', y = 'tsne2', s=18, ax=ax, hue='target_group_label', legend='full')
-					v_adjust = (ax.get_ylim()[1] - ax.get_ylim()[0])/150
-					
-					for line in range(len(two_dim_df)):
-						if two_dim_df.loc[line].token in added_words:
-							ax.text(two_dim_df.loc[line].tsne1, two_dim_df.loc[line].tsne2-v_adjust, two_dim_df.loc[line].token.replace(chr(288), ''), size=10, horizontalalignment='center', verticalalignment='top', color='black')
-						else:
-							ax.text(two_dim_df.loc[line].tsne1, two_dim_df.loc[line].tsne2-v_adjust, two_dim_df.loc[line].token.replace(chr(288), ''), size=6, horizontalalignment='center', verticalalignment='top', color='black')
-					
-					legend = [c for c in ax.get_children() if isinstance(c, matplotlib.legend.Legend)][0]
-					legend._legend_title_box._text._text = legend._legend_title_box._text._text.replace('_', ' ').replace(' label', '')
-					
-					ax.set_xlabel('t-SNE 1', fontsize=8)
-					ax.set_ylabel('t-SNE 2', fontsize=8)
-					
-					if words == first_n_words:
-						title = f'{self.model_name} t-SNEs of first {n} token(s) and novel token(s) (filtered)'
-					else:
-						title = f'{self.model_name} t-SNEs of {summary.eval_data.unique()[0]} target group(s) token(s) and novel token(s) (filtered)'
-					
-					title += f' @ epoch {summary.eval_epoch.unique()[0]}/{summary.total_epochs.unique()[0]} ({summary.epoch_criteria.unique()[0].replace("_", " ")})\n'
-					title += f'min epochs: {summary.min_epochs.unique()[0]}, '
-					title += f'max epochs: {summary.max_epochs.unique()[0]}'
-					title += f', patience: {summary.patience.unique()[0]}'
-					title += f' (\u0394={summary.delta.unique()[0]})\n'
-					title += f'tuning: {summary.tuning.unique()[0]}, '
-					title += ((f'masking: ' + summary.masked_tuning_style.unique()[0]) if summary.masked.unique()[0] else "unmasked") + ', '
-					title += f'mask args, ' if all(summary.mask_args) else ''
-					title += f'{"with punctuation" if not summary.strip_punct.unique()[0] else "no punctuation"}'
-					title += f', {summary.unfreezing.unique()[0]} unfreezing' if len(summary.unfreezing.unique()) == 1 else ''
-					if self.exp_type == 'newverb':
-						title += f'\nargs group: {self.cfg.tuning.which_args}'
-					
-					fig.suptitle(title)
-					fig.tight_layout()
-					
-					pdf.savefig()
-					plt.close()
-					
-					tsne_df_tmp = two_dim_df
-					tsne_df_tmp['token_id'] = [self.tokenizer.convert_tokens_to_ids(token) for token in words]
-					tsne_df_tmp = tsne_df_tmp.assign(
-						model_id = summary.model_id.unique()[0],
-						model_name = summary.model_name.unique()[0],
-						eval_data = summary.eval_data.unique()[0],
-						tuning = summary.tuning.unique()[0],
-						masked = summary.masked.unique()[0],
-						masked_tuning_style = summary.masked_tuning_style.unique()[0],
-						strip_punct = summary.strip_punct.unique()[0],
-						eval_epoch = summary.eval_epoch.unique()[0],
-						total_epochs = summary.total_epochs.unique()[0],
-						patience = summary.patience.unique()[0],
-						delta = summary.delta.unique()[0],
-						min_epochs = summary.min_epochs.unique()[0],
-						max_epochs = summary.max_epochs.unique()[0],
-						epoch_criteria = summary.epoch_criteria.unique()[0],
-						random_seed = summary.random_seed.unique()[0],
-						random_tsne_state = random_tsne_state,
-						unfreezing = summary.unfreezing.unique()[0],
-						unfreezing_epochs_per_layer = summary.unfreezing_epochs_per_layer.unique()[0],
-						mask_args = summary.mask_args.unique()[0],
-					)
-					
-					if self.exp_type == 'newverb':
-						tsne_df_tmp['args_group'] = self.cfg.tuning.which_args
-					
-					tsne_df = pd.concat([tsne_df, tsne_df_tmp], ignore_index=True)
-		
-		tsne_df.to_csv(f'{dataset_name}-{epoch_label}-tsne.csv.gz', index=False)
-	
-	def plot_cossims(self, cossims: pd.DataFrame) -> None:
-		cossims = cossims[~cossims.target_group.str.endswith('most similar')].copy().reset_index(drop=True)
-		if cossims.empty:
-			log.info('No target groups were provided for cosine similarities. No comparison plots for cosine similarities can be created.')
-			return
-		
-		if len(cossims.predicted_arg.unique()) <= 1:
-			log.info(f'One or fewer predicted arguments were provided for cosine similarities ({cossims.target_group.unique()[0]}). No comparison plots for cosine similarities can be created.')
-			return
-		
-		# we do this swap to fix the labels (without losing any data)
-		# if the dataframe contains info about models other than roberta, this will already have been fixed the multieval script, so we don't touch it
-		if 'roberta' in cossims.model_name.unique() and len(cossims.model_name.unique()) == 1:
-			for col in ['predicted_arg', 'target_group']:
-				# first, replace the ones that don't start with spaces before with a preceding ^
-				cossims.loc[(cossims['model_name'] == 'roberta') & ~(cossims[col].str.startswith(chr(288))), col] = \
-					cossims[(cossims['model_name'] == 'roberta') & ~(cossims[col].str.startswith(chr(288)))][col].str.replace(r'^(.)', r'^\1', regex=True)
-				
-				# then, replace the ones with the preceding special character (since we are mostly using them in the middle of sentences)
-				cossims.loc[(cossims['model_name'] == 'roberta') & (cossims.token.str.startswith(chr(288))), col] = \
-					cossims[(cossims['model_name'] == 'roberta') & (cossims.token.str.startswith(chr(288)))][col].str.replace(chr(288), '')
-		
-		if len(cossims.model_id.unique()) > 1:
-			cossims['cossim'] = cossims['mean']
-			cossims = cossims.drop('mean', axis = 1)
-		else:
-			cossims['sem'] = 0
-		
-		filename = cossims.eval_data.unique()[0] + '-'
-		epoch_label = cossims.epoch_criteria.unique()[0] if len(cossims.epoch_criteria.unique()) == 1 else ''
-		if len(cossims.model_id.unique()) == 1:
-			epoch_label = '-' + epoch_label
-			magnitude = floor(1 + np.log10(cossims.total_epochs.unique()[0]))
-			epoch_label = f'{str(cossims.eval_epoch.unique()[0]).zfill(magnitude)}{epoch_label}'
-		
-		filename += epoch_label + '-cossims-plot.pdf'
-		
-		idx_col = 'token' if len(cossims.model_id.unique()) == 1 else 'model_id'
-		
-		group = cossims[['predicted_arg', 'target_group_label', idx_col, 'cossim']]
-		group_sems = cossims[['predicted_arg', 'target_group_label', idx_col, 'sem']]
-		
-		if idx_col == 'model_id' and len(cossims.model_name.unique()) > 1:
-			model_means = cossims.groupby(['model_name', 'predicted_arg']).cossim.agg('mean')
-			model_means = model_means.reset_index()
-		
-		group = group.pivot(index=['target_group_label', idx_col], columns='predicted_arg', values='cossim')
-		group.columns.name = None
-		group = group.reset_index()
-		
-		group_sems = group_sems.pivot(index=['target_group_label', idx_col], columns='predicted_arg', values='sem')
-		group_sems.columns.name = None
-		group_sems = group_sems.reset_index()
-		
-		pairs = [c for c in group.columns if not c in [idx_col, 'target_group_label']]
-		pairs = [pair for pair in itertools.combinations(pairs, 2) if not pair[0] == pair[1]]
-		pairs = list(set(tuple(sorted(pair)) for pair in pairs))
-		
-		fig, ax = plt.subplots(len(pairs), 2)
-		ax = ax.reshape(len(pairs), 2)
-		fig.set_size_inches(12.5, (6*len(pairs))+(0.6*len(cossims.predicted_arg.unique()))+(0.6*len(cossims.target_group.unique()))+0.25)
-		
-		for i, (in_token, out_token) in enumerate(pairs):
-			# we might be able to use a sns.jointplot to plot histograms instead of just ticks for the means,
-			# but this causes other complex problems that I haven't figured out yet. So we'll stick with the simple thing for now
-			sns.scatterplot(data=group, x=in_token, y=out_token, ax=ax[i][0], zorder=5, hue='target_group_label', linewidth=0)
-			legend = [c for c in ax[i][0].get_children() if isinstance(c, matplotlib.legend.Legend)][0]
-			legend._legend_title_box._text._text = legend._legend_title_box._text._text.replace('_', ' ').replace(' label', '')
-			
-			collections = ax[i][0].collections[1:].copy()
-			for (_, eb_group), (_, eb_group_sems), collection in zip(group.groupby('target_group_label'), group_sems.groupby('target_group_label'), collections):
-				ax[i][0].errorbar(data=eb_group, x=in_token, xerr=eb_group_sems[in_token], y=out_token, yerr=eb_group_sems[out_token], color=collection._original_edgecolor, ls='none', zorder=2.5)
-			
-			ulim = max([*ax[i][0].get_xlim(), *ax[i][0].get_ylim()])
-			llim = min([*ax[i][0].get_xlim(), *ax[i][0].get_ylim()])
-			
-			# we do this so longer text can fit inside the plot instead of overflowing
-			v_adjust = (ulim-llim)/90 if idx_col == 'token' else 0
-			range_mean_tick = (ulim-llim)/90
-			
-			ulim += v_adjust + (ulim-llim)/90
-			llim -= (v_adjust + (ulim-llim)/90)
-			
-			ax[i][0].set_xlim((llim, ulim))
-			ax[i][0].set_ylim((llim, ulim))
-			
-			# here we add ticks to show the mean and standard errors along each axis
-			group_means = group.drop(idx_col, axis=1).groupby(['target_group_label']).agg({'mean', 'sem'})
-			cols = list(set([c[0] for c in group_means.columns]))
-			group_means.columns = ['_'.join(c) for c in group_means.columns]
-			for predicted_arg in cols:
-				for target_group, collection in zip(group_means.index, collections):
-					if predicted_arg == in_token:
-						ax[i][0].plot((group_means.loc[target_group][predicted_arg + '_mean'], group_means.loc[target_group][predicted_arg + '_mean']), (llim, llim+range_mean_tick*3), linestyle='-', color=collection._original_edgecolor, zorder=0, scalex=False, scaley=False, alpha=0.3)
-						ax[i][0].plot(
-							(
-								group_means.loc[target_group][predicted_arg + '_mean']-group_means.loc[target_group][predicted_arg + '_sem'],
-							 	group_means.loc[target_group][predicted_arg + '_mean']+group_means.loc[target_group][predicted_arg + '_sem']
-							), 
-							(llim+range_mean_tick*1.5, llim+range_mean_tick*1.5),
-							linestyle='-', linewidth=0.75, color=collection._original_edgecolor, zorder=0, scalex=False, scaley=False, alpha=0.3
-						)
-					else:
-						ax[i][0].plot((llim, llim+range_mean_tick*3), (group_means.loc[target_group][predicted_arg + '_mean'], group_means.loc[target_group][predicted_arg + '_mean']), linestyle='-', color=collection._original_edgecolor, zorder=0, scalex=False, scaley=False, alpha=0.3)
-						ax[i][0].plot(
-							(llim+range_mean_tick*1.5, llim+range_mean_tick*1.5), 
-							(
-								group_means.loc[target_group][predicted_arg + '_mean']-group_means.loc[target_group][predicted_arg + '_sem'], 
-								group_means.loc[target_group][predicted_arg + '_mean']+group_means.loc[target_group][predicted_arg + '_sem']
-							), 
-							linestyle='-', linewidth=0.75, color=collection._original_edgecolor, zorder=0, scalex=False, scaley=False, alpha=0.3
-						)
-			
-			ax[i][0].set_aspect(1./ax[i][0].get_data_ratio(), adjustable='box')
-			ax[i][0].plot((llim, ulim), (llim, ulim), linestyle='--', color='black', scalex=False, scaley=False, zorder=0, alpha=0.3)
-			
-			if idx_col == 'token':
-				for line in range(0, len(group)):
-					ax[i][0].text(group.loc[line][in_token], group.loc[line][out_token]-(v_adjust if group_sems.loc[line][out_token] == 0 else (group_sems.loc[line][out_token]+(v_adjust/2))), group.loc[line].token.replace(chr(288), ''), size=6, horizontalalignment='center', verticalalignment='top', color='black', zorder=15)
-			elif len(cossims.model_name.unique()) > 1:
-				for model_name in model_means.model_name:
-					ax[i][0].text(
-						model_means[(model_means.model_name == model_name) & (model_means.predicted_arg == in_token)].cossim.values[0], 
-						model_means[(model_means.model_name == model_name) & (model_means.predicted_arg == out_token)].cossim.values[0], 
-						model_name, size=10, horizontalalignment='center', verticalalignment='center', color='black', zorder=15, alpha=0.65, fontweight='bold', path_effects=[pe.withStroke(linewidth=2, foreground='white')]
-					)
-			
-			ax[i][0].set_xlabel(f'{in_token} cosine similarity')
-			ax[i][0].set_ylabel(f'{out_token} cosine similarity')
-			
-			# y = y - x plot, to show the extent to which the out group token is more similar to the target group tokens than the desired token
-			sns.scatterplot(data=group, x=in_token, y=group[out_token]-group[in_token], ax=ax[i][1], zorder=10, hue='target_group_label', linewidth=0)
-			legend = [c for c in ax[i][1].get_children() if isinstance(c, matplotlib.legend.Legend)][0]
-			legend._legend_title_box._text._text = legend._legend_title_box._text._text.replace('_', ' ').replace(' label', '')
-			
-			collections = ax[i][1].collections[1:].copy()
-			for (_, eb_group), (_, eb_group_sems), collection in zip(group.groupby('target_group_label'), group_sems.groupby('target_group_label'), collections):
-				ax[i][1].errorbar(x=eb_group[in_token], xerr=eb_group_sems[in_token], y=eb_group[out_token]-eb_group[in_token], yerr=eb_group_sems[out_token], color=collection._original_edgecolor, ls='none', zorder=2.5)
-			
-			ax[i][1].set_xlim((llim, ulim))
-			ax[i][1].plot((llim, ulim), (0, 0), linestyle='--', color='black', scalex=False, scaley=False, zorder=0, alpha=0.3)
-			
-			ulim = max([abs(v) for v in [*ax[i][1].get_ylim()]])
-			llim = -ulim
-			
-			v_adjust = (ulim-llim)/90 if idx_col == 'token' else 0
-			# we do this so longer text can fit inside the plot instead of overflowing
-			ulim += v_adjust + (ulim-llim)/90
-			llim -= (v_adjust + (ulim-llim)/90)
-			ax[i][1].set_ylim((llim, ulim))
-			
-			if idx_col == 'token':
-				for line in range(0, len(group)):
-					ax[i][1].text(group.loc[line][in_token], group.loc[line][out_token]-group.loc[line][in_token]-(v_adjust if group_sems.loc[line][out_token] == 0 else (group_sems.loc[line][out_token]+(v_adjust/2))), group.loc[line].token.replace(chr(288), ''), size=6, horizontalalignment='center', verticalalignment='top', color='black', zorder=10)
-			elif len(cossims.model_name.unique()) > 1:
-				for model_name in model_means.model_name:
-					ax[i][1].text(
-						model_means[(model_means.model_name == model_name) & (model_means.predicted_arg == in_token)].cossim.values[0], 
-						model_means[(model_means.model_name == model_name) & (model_means.predicted_arg == out_token)].cossim.values[0] - model_means[(model_means.model_name == model_name) & (model_means.predicted_arg == in_token)].cossim.values[0],
-						model_name, size=10, horizontalalignment='center', verticalalignment='center', color='black', zorder=15, alpha=0.65, fontweight='bold', path_effects=[pe.withStroke(linewidth=2, foreground='white')])
-			
-			ax[i][1].set_aspect(1./ax[i][1].get_data_ratio(), adjustable='box')
-			
-			ax[i][1].set_xlabel(f'{in_token} cosine similarity')
-			ax[i][1].set_ylabel(f'{out_token} \u2212 {in_token} cosine similarity')
-		
-		title = cossims.model_name.unique()[0] if len(cossims.model_name.unique()) == 1 else f"Multiple models'"
-		title += f' cosine similarities to '
-		title += cossims.eval_data.unique()[0] if len(cossims.eval_data.unique()) == 1 else f"{len(cossims.eval_data.unique())} eval sets'"
-		title += f' target group tokens'
-		title += (' @ epoch ' + str(cossims.eval_epoch.unique()[0]) + '/') if len(cossims.eval_epoch.unique()) == 1 else ', epochs: '
-		title += str(cossims.total_epochs.unique()[0]) if len(cossims.total_epochs.unique()) == 1 else 'multiple'
-		title += f' ({cossims.epoch_criteria.unique()[0].replace("_", " ")})' if len(cossims.epoch_criteria.unique()) == 1 else ' (multiple criteria)'
-		title += f'\nmin epochs: {cossims.min_epochs.unique()[0] if len(cossims.min_epochs.unique()) == 1 else "multiple"}, '
-		title += f'max epochs: {cossims.max_epochs.unique()[0] if len(cossims.max_epochs.unique()) == 1 else "multiple"}'
-		title += f', patience: {cossims.patience.unique()[0] if len(cossims.patience.unique()) == 1 else "multiple"}'
-		title += f' (\u0394={cossims.delta.unique()[0] if len(cossims.delta.unique()) == 1 else "multiple"})'
-		title += '\ntuning: ' + (cossims.tuning.unique()[0].replace("_", " ") if len(cossims.tuning.unique()) == 1 else "multiple")
-		title += ', masking' if all(cossims.masked == True) else ' unmasked' if all(1 - (cossims.masked == True)) else ''
-		title += ', mask args' if all(cossims.mask_args) else ''
-		title += (': ' + cossims.masked_tuning_style[(cossims.masked == True)].unique()[0] if cossims.masked_tuning_style[(cossims.masked == True)].unique().size == 1 else '') if not 'multiple' in cossims.masked_tuning_style[cossims.masked == True].unique() else ', masking: multiple' if any(cossims.masked == 'multiple') or any(cossims.masked == True) else ''
-		title += ', ' + ('no punctuation' if all(cossims.strip_punct == True) else "with punctuation" if len(cossims.strip_punct.unique()) == 1 and not any(cossims.strip_punct == True) else 'multiple punctuation')
-		title += f', {cossims.unfreezing.unique()[0]} unfreezing' if cossims.unfreezing.unique().size == 1 else ', multiple freezing' if len(cossims.unfreezing.unique()) > 1 else ''
-		if cossims.unfreezing.unique().size == 1 and cossims.unfreezing.unique()[0] == 'gradual':
-			title += f' ({cossims.unfreezing_epochs_per_layer.unique()[0] if cossims.unfreezing_epochs_per_layer.unique().size == 1 else "multiple"})'
-		title += '\n'
-		
-		# this conditional is a workaround for now. it should be able to be removed later once we rerun the results and add this info to every file
-		# if 'target_group_label' in cossims.columns:
-		target_group_labels = cossims[['target_group', 'target_group_label']].drop_duplicates()
-		target_group_labels = target_group_labels.groupby('target_group').apply(lambda x: x.to_dict(orient='records')[0]['target_group_label']).to_dict()
-		# else:
-		#	target_group_labels = {target_group : target_group for target_group in cossims.target_group.unique()}
-		
-		if len(cossims.target_group.unique()) > 1:
-			for target_group, df in cossims.groupby('target_group'):
-				means = df.groupby('predicted_arg').cossim.agg({'mean', 'sem', 'std', 'size'})
-				out_group_means = means.loc[[i for i in means.index if not i == target_group]]
-				exprs = [
-					(
-						f'\nMean cosine similarity of {target_group} to {target_group_labels[target_group]} \u2212 {arg} to {target_group_labels[target_group]} targets: ' +
-						'{:.4f}'.format(means['mean'][target_group]) + ' (\u00b1' + '{:.4f}'.format(means['sem'][target_group]) + ') \u2212 ' +
-						'{:.4f}'.format(out_group_means['mean'][arg]) + ' (\u00b1' + '{:.4f}'.format(out_group_means['sem'][arg]) + ') = ' +
-						'{:.4f}'.format(means['mean'][target_group] - out_group_means['mean'][arg]) + ' (\u00b1' + '{:.4f}'.format(sqrt(((means['std'][target_group]**2)/means['size'][target_group]) + ((out_group_means['std'][arg]**2)/out_group_means['size'][arg]))) + ')'
-					).replace('-', '\u2212') 
-					for arg in out_group_means.index
-				]
-				
-				for expr in exprs:
-					title += expr
-			
-			title += '\n'
-		
-		for predicted_arg, df in cossims.groupby('predicted_arg'):
-			means = df.groupby('target_group').cossim.agg({'mean', 'sem', 'std', 'size'})
-			out_group_means = means.loc[[i for i in means.index if not i == predicted_arg]]
-			exprs = [
-				(
-					f'\nMean cosine similarity of {predicted_arg} to {target_group_labels[predicted_arg]} \u2212 {predicted_arg} to {target_group_labels[arg]} targets: ' +
-					'{:.4f}'.format(means['mean'][predicted_arg]) + ' (\u00b1' + '{:.4f}'.format(means['sem'][predicted_arg]) + ') \u2212 ' +
-					'{:.4f}'.format(out_group_means['mean'][arg]) + ' (\u00b1' + '{:.4f}'.format(out_group_means['sem'][arg]) + ') = ' + 
-					'{:.4f}'.format(means['mean'][predicted_arg] - out_group_means['mean'][arg]) + ' (\u00b1' + '{:.4f}'.format(sqrt(((means['std'][predicted_arg]**2)/means['size'][predicted_arg]) + ((out_group_means['std'][arg]**2)/out_group_means['size'][arg]))) + ')'
-				).replace('-', '\u2212')
-				for arg in out_group_means.index
-			]
-			
-			for expr in exprs:
-				title += expr
-		
-		fig.suptitle(title)
-		
-		fig.tight_layout()
-		
-		plt.savefig(filename)
-		plt.close()
-	
-	def get_original_random_seed(self) -> int:
-		path = 'tune.log'
-		if not path in os.listdir(os.getcwd()):
-			path = os.path.join('..', path)
-		
-		try:
-			with open(path, 'r') as logfile_stream:
-				logfile = logfile_stream.read()
-			
-			self.seed = int(re.findall(r'Seed set to ([0-9]*)\n', logfile)[0])
-			return self.seed
-		except (IndexError, FileNotFoundError):
-			pass
-		
-		path = 'weights.pkl.gz'
-		if not path in os.listdir(os.getcwd()):
-			path = os.path.join('..', path)
-		
-		try: 
-			with gzip.open(path, 'rb') as weightsfile_stream:
-				weights = pkl.load(weightsfile_stream)
-			
-			self.seed = weights['random_seed']
-			return self.seed
-		except (IndexError, FileNotFoundError):
-			log.error(f'Seed not found in log file or weights file in {os.path.split(path)[0]}!')
-			return
-	
-	def evaluate(self, eval_cfg: DictConfig) -> None:
-		if eval_cfg.data.exp_type == 'newverb':
-			self.eval_newverb(eval_cfg=eval_cfg)
-		elif eval_cfg.data.exp_type == 'entail':
-			self.eval_entailments(eval_cfg=eval_cfg)
-		else:
-			self.eval(eval_cfg=eval_cfg)
-	
-	
-	def eval(self, eval_cfg: DictConfig) -> None:
-		self.model.eval()
-		epoch_label = ('-' + eval_cfg.epoch) if isinstance(eval_cfg.epoch, str) else '-manual'
-		epoch, total_epochs = self.restore_weights(eval_cfg.epoch)
-		
-		dataset_name = eval_cfg.data.friendly_name
-		magnitude = floor(1 + np.log10(total_epochs))
-		epoch_label = f'{str(epoch).zfill(magnitude)}{epoch_label}'
-		most_similar_tokens = self.most_similar_tokens(k=eval_cfg.k).assign(eval_epoch=epoch, total_epochs=total_epochs)
-		most_similar_tokens = pd.concat([most_similar_tokens, self.most_similar_tokens(targets=eval_cfg.data.masked_token_targets).assign(eval_epoch=epoch, total_epochs=total_epochs)], ignore_index=True)
-		
-		predicted_roles = {(v.lower() if 'uncased' in self.string_id else v) : k for k, v in eval_cfg.data.eval_groups.items()}
-		target_group_labels = {(k.lower() if 'uncased' in self.string_id else k) : v for k, v in eval_cfg.data.masked_token_target_labels.items()}
-		
-		most_similar_tokens = most_similar_tokens.assign(
-			predicted_role=[predicted_roles[arg.replace(chr(288), '')] for arg in most_similar_tokens['predicted_arg']],
-			target_group_label=[target_group_labels[group.replace(chr(288), '')] if not group.endswith('most similar') and group.replace(chr(288), '') in target_group_labels else group for group in most_similar_tokens.target_group],
-			eval_data=eval_cfg.data.friendly_name,
-			patience=self.cfg.hyperparameters.patience,
-			delta=self.cfg.hyperparameters.delta,
-			min_epochs=self.cfg.hyperparameters.min_epochs,
-			max_epochs=self.cfg.hyperparameters.max_epochs,
-			epoch_criteria=eval_cfg.epoch if isinstance(eval_cfg.epoch, str) else 'manual',
-		)
-		
-		most_similar_tokens.to_csv(f'{dataset_name}-{epoch_label}-cossims.csv.gz', index=False)
-		
-		log.info('Creating cosine similarity plots')
-		self.plot_cossims(most_similar_tokens)
-		
-		# Load data
-		# the use of eval_cfg.data.to_mask will probably need to be updated here for roberta now
-		inputs, labels, sentences = self.load_eval_file(eval_cfg.data.name, eval_cfg.data.to_mask)
-		
-		# Calculate results on given data
-		with torch.no_grad():	
-			log.info("Evaluating model on testing data")
-			outputs = self.model(**inputs)
-		
-		results = self.collect_results(inputs, eval_cfg.data.eval_groups, outputs)
-		summary = self.summarize_results(results, labels)
-		
-		log.info(f'Creating t-SNE plots')
-		self.plot_save_tsnes(summary, eval_cfg)
-		
-		log.info("Creating aconf and entropy plots")
-		self.graph_results(results, summary, eval_cfg)
-	
-	def load_eval_file(self, data_path: str, replacing: Dict[str,str]) -> Tuple[Dict,Dict,List[str]]:
-		"""
-		Loads a file from the specified path, returning a tuple of (input, label)
-		for model evaluation.
-		"""
-		resolved_path = os.path.join(
-			hydra.utils.get_original_cwd(),
-			"data",
-			data_path
-		)
-		
-		with open(resolved_path, "r") as f:
-			raw_sentences = [line.strip() for line in f]
-			raw_sentences = [r.lower() for r in raw_sentences] if 'uncased' in self.string_id else raw_sentences
-			sentences = raw_sentences
-		
-		masked_sentences = []
-		for s in sentences:
-			m = s
-			for tok in self.tokens_to_mask:
-				m = m.replace(tok, self.mask_tok)
-			masked_sentences.append(m)
-		
-		inputs = self.tokenizer(masked_sentences, return_tensors="pt", padding=True)
-		labels = self.tokenizer(sentences, return_tensors="pt", padding=True)["input_ids"]
-		
-		if not verify_tokenization_of_sentences(self.tokenizer, [sentences] + [masked_sentences], self.tokens_to_mask, **self.cfg.model.tokenizer_kwargs):
-			log.warning('Tokenization of sentences was affected by the new tokens! Try choosing a new string.')
-			return
-		
-		return inputs, labels, sentences
-	
-	def summarize_results(self, results: Dict, labels: torch.Tensor) -> Dict:
-		
-		summary = {}
-		
-		# Define theme and recipient ids
-		ricket = 'RICKET' if not 'uncased' in self.string_id else 'ricket'
-		thax = 'THAX' if not 'uncased' in self.string_id else 'thax'
-		
-		ricket = self.tokenizer(ricket, return_tensors="pt")["input_ids"][:,1]
-		thax = self.tokenizer(thax, return_tensors="pt")["input_ids"][:,1]
-		
-		# Cumulative log probabilities for <token> in <position>
-		theme_in_theme = []
-		theme_in_recipient = []
-		recipient_in_theme = []
-		recipient_in_recipeint = []
-		
-		# Confidence in predicting <token> over the alternative
-		ricket_confidence = []
-		thax_confidence = []
-		
-		# Confidence that position is an <animacy> noun
-		animate_confidence = []
-		inanimate_confidence = []
-		
-		# Entropies in various positions
-		theme_entropy = []
-		recipient_entropy = []
-		
-		for i in results:
-			label = labels[i]
-			result = results[i]
-			
-			for idx in result:
-				
-				target = label[idx.item()]
-				scores = result[idx]['mean grouped log probability']
-				probabilities = result[idx]['probabilities']
-				
-				categorical_distribution = Categorical(probs=probabilities)
-				entropy = categorical_distribution.entropy()
-				
-				if target == ricket:
-					theme_in_recipient.append(scores['theme'])
-					recipient_in_recipeint.append(scores['recipient'])
-					recipient_entropy.append(entropy)
-					ricket_confidence.append(scores['recipient'] - scores['theme'])
-					animate_confidence.append(scores['animate'] - scores['inanimate'])
-				elif target == thax:
-					theme_in_theme.append(scores['theme'])
-					recipient_in_theme.append(scores['recipient'])
-					theme_entropy.append(entropy)
-					thax_confidence.append(scores['theme'] - scores['recipient'])
-					inanimate_confidence.append(scores['animate'] - scores['inanimate'])
-		
-		summary['theme'] = {
-			'entropy' : theme_entropy,
-			'animacy_conf' : inanimate_confidence,
-			'token_conf' : thax_confidence
-		}
-		
-		summary['recipient'] = {
-			'entropy' : recipient_entropy,
-			'animacy_conf' : animate_confidence,
-			'token_conf' : ricket_confidence
-		}
-		
-		return summary
-	
-	def graph_results(self, results: Dict, summary: Dict, eval_cfg: DictConfig) -> None:
-		
-		dataset = str(eval_cfg.data.name).split('.')[0]
-		
-		fig, axs = plt.subplots(2, 2, sharey='row', sharex='row', tight_layout=True)
-		
-		theme_entr = [x.item() for x in summary['theme']['entropy']]
-		recip_entr = [x.item() for x in summary['recipient']['entropy']]
-		
-		inan = summary['theme']['animacy_conf']
-		anim = summary['recipient']['animacy_conf']
-		
-		# Entropy Plots
-		axs[0][0].hist(theme_entr)
-		axs[0][0].axvline(np.mean(theme_entr), color='r')
-		axs[0][0].set_title('entropy [theme]')
-		
-		axs[0][1].hist(recip_entr)
-		axs[0][1].axvline(np.mean(recip_entr), color='r')
-		axs[0][1].set_title('entropy [recipient]')
-		
-		# Animacy Plots
-		
-		axs[1][0].hist(inan)
-		axs[1][0].axvline(np.mean(inan), color='r')
-		axs[1][0].set_title('animacy confidence [theme]')
-		
-		axs[1][1].hist(anim)
-		axs[1][1].axvline(np.mean(anim), color='r')
-		axs[1][1].set_title('animacy confidence [recipient]')
-		
-		fig.suptitle(f"{eval_cfg.data.description}")
-		
-		plt.savefig(f"{dataset}.png")
-		
-		with open(f"{dataset}-scores.npy", "wb") as f:
-			np.save(f, np.array(theme_entr))
-			np.save(f, np.array(recip_entr))
-			np.save(f, np.array(inan))
-			np.save(f, np.array(anim))
-	
-=======
 		tuner_plots.create_metrics_plots(metrics=metrics, ignore_for_ylims=ignore_for_ylims, dont_plot_separately=dont_plot_separately)
->>>>>>> d88134e6
 	
 	def create_cossims_plot(self, *args: Tuple, **kwargs: Dict) -> None:
 		'''
