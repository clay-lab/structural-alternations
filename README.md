# structural-alternations

Examining whether pre-trained language models have understanding of structural alternations

## Usage

There are two main types of experiments which can be run using the 
`structural-alternations` framework: **non-tuning** and **tuning** experiments.
**Non-tuning** experiments involve taking an off-the-shelf pre-trained model
and examining it's logit distributions on masked language modeling (MLM) tasks
for a variety of pre-determined tokens or token groups, allowing you to examine
things like entropy or token-group confidence in particular positions in testing
data for pre-trained BERT models. **Tuning** experiments allow you to take a 
small set of tuning data and fine-tune a pre-trained model by introducing nonce 
words into the model's vocabulary. You can then test how the model performs on
MLM tasks vis-a-vis its predictions on how these nonce tokens are used.

### Directory Structure

`structural-alternations` uses the `hydra` framework to encapsulate experiment
parameters and hyperparameters in modular YAML files for repoducibility. All
configuration files are stored within the `conf/` directory:

  - `conf/tune.yaml` controls the hyperparameters for a tuning experiment. You must provide a `model` type (default: `distilbert`) and a source of tuning data (default `active_DO`), and you may optionally override hyperparameters like the number of tuning `epochs` (default: `20`), whether the tuning inputs are `masked` or not (default: `false`), and the learning rate `lr` of the model during tuning (default: `0.001`).
  - `conf/eval.yaml` controls the `data` used for model evaluation (default: `ptb_active_dbl_obj`) and the relative directory path `checkpoint_dir` of the model used for evaluation (no default provided; these will appear in the `outputs/` directory once a model has been downloaded and optionally tuned).
  - `conf/tuning/` is a directory containing configuration files for tuning a model. Each file must specify three things: a `name`, a dictionary of tokens `to_mask` of the form `"short_name" : "model_vocab_idx"` which will be masked out during tuning, and a list of tuning `data` sentences.
  - `conf/model/` is a directory containing configuration files for the types of pre-trained models. Each file must specify the `base_class`, the `tokenizer` class, and the `string_id` of a pre-trained model family from HuggingFace.
<<<<<<< HEAD
  - `conf/data/` is a directory containing configuration files for the various evaluation datasets. Each file must specify five things: a unique `name`, pointing to a CSV file in the `data/` directory (note, the project-root-level subdirectory, not the configuration directory) containing the actual evaluation data, a short `description` of the dataset, whether or not the entries in the data file represent `entail`ment relations (i.e., whether during evaluation it must be the case that success on the second sentence in a given line is predicated by success on the first sentence), a dictionary of `eval_groups` of the form `"group_name" : ["list", "of", "tokens"]` specifying groups of tokens used by the evaluation scripts to compute model performance on the dataset, and a dictionary of tokens `to_mask` from the evaluation data.
=======
  - `conf/data/` is a directory containing configuration files for the various evaluation datasets. Each file must specify five things: a unique `name`, pointing to a CSV file in the `data/` directory (note, the project-root-level subdirectory, not the configuration directory) containing the actual evaluation data, a short `description` of the dataset, whether or not the entries in the data file represent `entail`ment relations (i.e., whether during evaluation it must be the case that success on the second sentence in a loaded line is predicated by success on the first sentence), a dictionary of `eval_groups` of the form `"group_name" : ["list", "of", "tokens"]` specifying groups of tokens used by the evaluation scripts to compute model performance on the dataset, and a dictionary of tokens `to_mask` from the evaluation data.
>>>>>>> b9af26b7

### Framework Interface

In order to tune a new model, run `python tune.py`. To override the default choices
for `model` type and `tuning` data, specify them as `key=value` arguments to the
tuning script, such as:
```bash
python tune.py model=bert tuning=untuned
```
This script will pull a vanilla BERT model from HuggingFace, do nothing with it 
(i.e., tune it on an empty dataset), and save it to the outputs directory. Note 
<<<<<<< HEAD
that the valid `key`s for a given script represent folders within the `conf/` directory
=======
that the valid `key`s for a loaded script represent folders within the `conf/` directory
>>>>>>> b9af26b7
and the `value`s are the names of the YAML configuration files within those 
directories (without the `.yaml` file extension).

## Installation

We use the `poetry` tool to manage dependencies and ensure that the correct versions of all requisite software are installed in a virtual environment for portability and reproducibility. To install, run `poetry shell` and `poetry install` to activate a new virtual environment and install the dependencies. Then, from within the virtual environment, run the script (either `tune.py` or `eval.py`).<|MERGE_RESOLUTION|>--- conflicted
+++ resolved
@@ -25,11 +25,7 @@
   - `conf/eval.yaml` controls the `data` used for model evaluation (default: `ptb_active_dbl_obj`) and the relative directory path `checkpoint_dir` of the model used for evaluation (no default provided; these will appear in the `outputs/` directory once a model has been downloaded and optionally tuned).
   - `conf/tuning/` is a directory containing configuration files for tuning a model. Each file must specify three things: a `name`, a dictionary of tokens `to_mask` of the form `"short_name" : "model_vocab_idx"` which will be masked out during tuning, and a list of tuning `data` sentences.
   - `conf/model/` is a directory containing configuration files for the types of pre-trained models. Each file must specify the `base_class`, the `tokenizer` class, and the `string_id` of a pre-trained model family from HuggingFace.
-<<<<<<< HEAD
-  - `conf/data/` is a directory containing configuration files for the various evaluation datasets. Each file must specify five things: a unique `name`, pointing to a CSV file in the `data/` directory (note, the project-root-level subdirectory, not the configuration directory) containing the actual evaluation data, a short `description` of the dataset, whether or not the entries in the data file represent `entail`ment relations (i.e., whether during evaluation it must be the case that success on the second sentence in a given line is predicated by success on the first sentence), a dictionary of `eval_groups` of the form `"group_name" : ["list", "of", "tokens"]` specifying groups of tokens used by the evaluation scripts to compute model performance on the dataset, and a dictionary of tokens `to_mask` from the evaluation data.
-=======
   - `conf/data/` is a directory containing configuration files for the various evaluation datasets. Each file must specify five things: a unique `name`, pointing to a CSV file in the `data/` directory (note, the project-root-level subdirectory, not the configuration directory) containing the actual evaluation data, a short `description` of the dataset, whether or not the entries in the data file represent `entail`ment relations (i.e., whether during evaluation it must be the case that success on the second sentence in a loaded line is predicated by success on the first sentence), a dictionary of `eval_groups` of the form `"group_name" : ["list", "of", "tokens"]` specifying groups of tokens used by the evaluation scripts to compute model performance on the dataset, and a dictionary of tokens `to_mask` from the evaluation data.
->>>>>>> b9af26b7
 
 ### Framework Interface
 
@@ -41,11 +37,7 @@
 ```
 This script will pull a vanilla BERT model from HuggingFace, do nothing with it 
 (i.e., tune it on an empty dataset), and save it to the outputs directory. Note 
-<<<<<<< HEAD
-that the valid `key`s for a given script represent folders within the `conf/` directory
-=======
 that the valid `key`s for a loaded script represent folders within the `conf/` directory
->>>>>>> b9af26b7
 and the `value`s are the names of the YAML configuration files within those 
 directories (without the `.yaml` file extension).
 
