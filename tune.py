--- conflicted
+++ resolved
@@ -53,10 +53,6 @@
 	if 'which_args' in tuning and tuning.exp_type == 'newverb':
 		dir_name = 	os.path.join(dir_name, model.friendly_name) if tuning.which_args == 'model' else \
 				   	os.path.join(dir_name, tuning.which_args)
-<<<<<<< HEAD
-=======
-
->>>>>>> 562ef362
 		dir_name += '_args'
 	
 	if hyperparameters.mask_args == True and tuning.exp_type == 'newverb':
